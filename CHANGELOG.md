--- conflicted
+++ resolved
@@ -2,13 +2,10 @@
 
 All notable changes to this project will be documented in this file. For future plans, see our [Roadmap](https://github.com/precice/precice/wiki/Roadmap).
 
-<<<<<<< HEAD
-- BoundingBox is refactored into a seperate class.
-=======
 ## 2.1.0
 
+- Refactor `mesh::BoundingBox` into seperate class
 - Removed deprecated and untested Manifold Mapping. API functions `hasToEvaluateSurrogateModel` and `hasToEvaluateFineModel` remain as nop stubs.
->>>>>>> 45c2831d
 - Change the CMake FindNumPy module to only consider information based on the selected python interpreter.
 - Implemented a new action to sum up data values, `action:summation`.
 - Added many tests for the communication abstraction.
