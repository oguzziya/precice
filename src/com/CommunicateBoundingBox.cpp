#include "CommunicateBoundingBox.hpp"
#include "Communication.hpp"

namespace precice
{
namespace com
{
CommunicateBoundingBox::CommunicateBoundingBox(
    com::PtrCommunication communication)
    : _communication(communication)
{
}

void CommunicateBoundingBox::sendBoundingBox(
    const mesh::Mesh::BoundingBox &bb,
    int                            rankReceiver)
{
  PRECICE_TRACE(rankReceiver);

  for (const auto &d : bb) {
    _communication->send(d.first, rankReceiver);
    _communication->send(d.second, rankReceiver);
  }
}

void CommunicateBoundingBox::receiveBoundingBox(
    mesh::Mesh::BoundingBox &bb,
    int                      rankSender)
{
  PRECICE_TRACE(rankSender);

  for (auto &d : bb) {
    _communication->receive(d.first, rankSender);
    _communication->receive(d.second, rankSender);
  }
}

void CommunicateBoundingBox::sendBoundingBoxMap(
    mesh::Mesh::BoundingBoxMap &bbm,
    int                         rankReceiver)
{
<<<<<<< HEAD
  TRACE(rankReceiver);
  _communication->send((int) bbm.size(), rankReceiver);
=======
  PRECICE_TRACE(rankReceiver);
>>>>>>> a4e31ca1

  for (const auto &bb : bbm) {
    sendBoundingBox(bb.second, rankReceiver);
  }
}

void CommunicateBoundingBox::receiveBoundingBoxMap(
    mesh::Mesh::BoundingBoxMap &bbm,
    int                         rankSender)
{
<<<<<<< HEAD
  TRACE(rankSender);
  int sizeOfReceivingMap;
  _communication->receive(sizeOfReceivingMap, rankSender);
  assertion(sizeOfReceivingMap == (int) bbm.size());
=======
  PRECICE_TRACE(rankSender);
>>>>>>> a4e31ca1

  for (auto &bb : bbm) {
    receiveBoundingBox(bb.second, rankSender);
  }
}

void CommunicateBoundingBox::sendConnectionMap(
    std::map<int, std::vector<int>> &fbm,
    int                              rankReceiver)
{
  TRACE(rankReceiver);
  _communication->send((int) fbm.size(), rankReceiver);

  for (const auto &vect : fbm) {
    _communication->send(vect.first, rankReceiver);
    _communication->send(vect.second, rankReceiver);
  }
}

///@todo needs some rewrite eventually. do we assume that the ranks are ordered or not? maybe change to vector
void CommunicateBoundingBox::receiveConnectionMap(
    std::map<int, std::vector<int>> &fbm,
    int                              rankSender)
{
  TRACE(rankSender);
  int sizeOfReceivingMap;
  _communication->receive(sizeOfReceivingMap, rankSender);
  assertion(sizeOfReceivingMap == (int) fbm.size());

  for (size_t i = 0; i < fbm.size(); ++i) {
    int              rank;
    std::vector<int> connected_ranks;
    _communication->receive(rank, rankSender);
    _communication->receive(connected_ranks, rankSender);
    fbm[rank] = connected_ranks;
    connected_ranks.clear();
  }
}

void CommunicateBoundingBox::broadcastSendBoundingBoxMap(
    mesh::Mesh::BoundingBoxMap &bbm)
{
  TRACE();
  _communication->broadcast((int) bbm.size());

  for (const auto &rank : bbm) {
    for (const auto &dimension : rank.second) {
      _communication->broadcast(dimension.first);
      _communication->broadcast(dimension.second);
    }
  }
}

void CommunicateBoundingBox::broadcastReceiveBoundingBoxMap(
    mesh::Mesh::BoundingBoxMap &bbm)
{
  TRACE();
  int sizeOfReceivingMap;
  _communication->broadcast(sizeOfReceivingMap, 0);
  assertion(sizeOfReceivingMap == (int) bbm.size());

  for (auto &rank : bbm) {
    for (auto &dimension : rank.second) {
      _communication->broadcast(dimension.first, 0);
      _communication->broadcast(dimension.second, 0);
    }
  }
}

void CommunicateBoundingBox::broadcastSendConnectionMap(
    std::map<int, std::vector<int>> &fbm)
{
  TRACE();
  _communication->broadcast((int) fbm.size());

  for (auto &rank : fbm) {
    _communication->broadcast(rank.second);
  }
}

void CommunicateBoundingBox::broadcastReceiveConnectionMap(
    std::map<int, std::vector<int>> &fbm)
{
  TRACE();
  int sizeOfReceivingMap;
  _communication->broadcast(sizeOfReceivingMap, 0);
  assertion(sizeOfReceivingMap == (int) fbm.size());

  for (auto &rank : fbm) {
    _communication->broadcast(rank.second, 0);
  }
}

} // namespace com
} // namespace precice<|MERGE_RESOLUTION|>--- conflicted
+++ resolved
@@ -39,13 +39,10 @@
     mesh::Mesh::BoundingBoxMap &bbm,
     int                         rankReceiver)
 {
-<<<<<<< HEAD
-  TRACE(rankReceiver);
+  
+  PRECICE_TRACE(rankReceiver);
   _communication->send((int) bbm.size(), rankReceiver);
-=======
-  PRECICE_TRACE(rankReceiver);
->>>>>>> a4e31ca1
-
+  
   for (const auto &bb : bbm) {
     sendBoundingBox(bb.second, rankReceiver);
   }
@@ -55,14 +52,11 @@
     mesh::Mesh::BoundingBoxMap &bbm,
     int                         rankSender)
 {
-<<<<<<< HEAD
-  TRACE(rankSender);
+
+  PRECICE_TRACE(rankSender);
   int sizeOfReceivingMap;
   _communication->receive(sizeOfReceivingMap, rankSender);
   assertion(sizeOfReceivingMap == (int) bbm.size());
-=======
-  PRECICE_TRACE(rankSender);
->>>>>>> a4e31ca1
 
   for (auto &bb : bbm) {
     receiveBoundingBox(bb.second, rankSender);
