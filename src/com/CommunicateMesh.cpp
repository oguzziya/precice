#include "CommunicateMesh.hpp"
#include <boost/container/flat_map.hpp>
#include <future>
#include <map>
#include <vector>
#include "Communication.hpp"
#include "com/SharedPointer.hpp"
#include "mesh/Edge.hpp"
#include "mesh/Mesh.hpp"
#include "mesh/Triangle.hpp"
#include "mesh/Vertex.hpp"

namespace precice {
namespace com {
CommunicateMesh::CommunicateMesh(
    com::PtrCommunication communication)
    : _communication(communication)
{
}

void CommunicateMesh::sendMesh(
    const mesh::Mesh &mesh,
    int               rankReceiver)
{
  PRECICE_TRACE(mesh.getName(), rankReceiver);
  int dim = mesh.getDimensions();

  int numberOfVertices = mesh.vertices().size();
  _communication->send(numberOfVertices, rankReceiver);
  if (not mesh.vertices().empty()) {
    std::vector<double> coords(static_cast<size_t>(numberOfVertices) * dim);
    std::vector<int>    globalIDs(numberOfVertices);
    for (int i = 0; i < numberOfVertices; i++) {
      for (int d = 0; d < dim; d++) {
        coords[i * dim + d] = mesh.vertices()[i].getCoords()[d];
      }
      globalIDs[i] = mesh.vertices()[i].getGlobalIndex();
    }
    _communication->send(coords, rankReceiver);
    _communication->send(globalIDs, rankReceiver);
  }

  int numberOfEdges = mesh.edges().size();
  _communication->send(numberOfEdges, rankReceiver);
  if (not mesh.edges().empty()) {
    //we need to send the vertexIDs first such that the right edges can be created later
    //contrary to the normal sendMesh, this variant must also work for adding delta meshes
    std::vector<int> vertexIDs(numberOfVertices);
    for (int i = 0; i < numberOfVertices; i++) {
      vertexIDs[i] = mesh.vertices()[i].getID();
    }
    _communication->send(vertexIDs, rankReceiver);

    std::vector<int> edgeIDs(numberOfEdges * 2);
    for (int i = 0; i < numberOfEdges; i++) {
      edgeIDs[i * 2]     = mesh.edges()[i].vertex(0).getID();
      edgeIDs[i * 2 + 1] = mesh.edges()[i].vertex(1).getID();
    }
    _communication->send(edgeIDs, rankReceiver);
  }

  if (dim == 3) {
    int numberOfTriangles = mesh.triangles().size();
    _communication->send(numberOfTriangles, rankReceiver);
    if (not mesh.triangles().empty()) {
      //we need to send the edgeIDs first such that the right edges can be created later
      //contrary to the normal sendMesh, this variant must also work for adding delta meshes
      std::vector<int> edgeIDs(numberOfEdges);
      for (int i = 0; i < numberOfEdges; i++) {
        edgeIDs[i] = mesh.edges()[i].getID();
      }
      _communication->send(edgeIDs, rankReceiver);

      std::vector<int> triangleIDs(numberOfTriangles * 3);
      for (int i = 0; i < numberOfTriangles; i++) {
        triangleIDs[i * 3]     = mesh.triangles()[i].edge(0).getID();
        triangleIDs[i * 3 + 1] = mesh.triangles()[i].edge(1).getID();
        triangleIDs[i * 3 + 2] = mesh.triangles()[i].edge(2).getID();
      }
      _communication->send(triangleIDs, rankReceiver);
    }
  }
}

void CommunicateMesh::receiveMesh(
    mesh::Mesh &mesh,
    int         rankSender)
{
  PRECICE_TRACE(mesh.getName(), rankSender);
  int dim = mesh.getDimensions();

  int numberOfVertices = 0;
  _communication->receive(numberOfVertices, rankSender);
  PRECICE_DEBUG("Number of vertices to receive: " << numberOfVertices);

  std::vector<mesh::Vertex *> vertices;
  vertices.reserve(numberOfVertices);
  if (numberOfVertices > 0) {
    std::vector<double> vertexCoords;
    std::vector<int>    globalIDs;
    _communication->receive(vertexCoords, rankSender);
    _communication->receive(globalIDs, rankSender);
    for (int i = 0; i < numberOfVertices; i++) {
      Eigen::VectorXd coords(dim);
      for (int d = 0; d < dim; d++) {
        coords[d] = vertexCoords[i * dim + d];
      }
      mesh::Vertex &v = mesh.createVertex(coords);
      PRECICE_ASSERT(v.getID() >= 0, v.getID());
      v.setGlobalIndex(globalIDs[i]);
      vertices.push_back(&v);
    }
  }

  int numberOfEdges = 0;
  _communication->receive(numberOfEdges, rankSender);
  PRECICE_DEBUG("Number of edges to receive: " << numberOfEdges);

  boost::container::flat_map<int, mesh::Vertex *> vertexMap;
  vertexMap.reserve(numberOfVertices);
  std::vector<mesh::Edge *> edges;
  if (numberOfEdges > 0) {
    std::vector<int> vertexIDs;
    _communication->receive(vertexIDs, rankSender);
    for (int i = 0; i < numberOfVertices; i++) {
      vertexMap[vertexIDs[i]] = vertices[i];
    }

    std::vector<int> edgeIDs;
    _communication->receive(edgeIDs, rankSender);
    for (int i = 0; i < numberOfEdges; i++) {
      PRECICE_ASSERT(vertexMap.count((edgeIDs[i * 2])) == 1);
      PRECICE_ASSERT(vertexMap.count(edgeIDs[i * 2 + 1]) == 1);
      PRECICE_ASSERT(edgeIDs[i * 2] != edgeIDs[i * 2 + 1]);
      mesh::Edge &e = mesh.createEdge(*vertexMap[edgeIDs[i * 2]], *vertexMap[edgeIDs[i * 2 + 1]]);
      edges.push_back(&e);
    }
  }

  if (dim == 3) {
    int numberOfTriangles = 0;
    _communication->receive(numberOfTriangles, rankSender);
    PRECICE_DEBUG("Number of Triangles to receive: " << numberOfTriangles);
    PRECICE_DEBUG("Number of Edges: " << edges.size());
    if (numberOfTriangles > 0) {
      PRECICE_ASSERT((edges.size() > 0) || (numberOfTriangles == 0));
      std::vector<int> edgeIDs;
      _communication->receive(edgeIDs, rankSender);
      boost::container::flat_map<int, mesh::Edge *> edgeMap;
      edgeMap.reserve(numberOfEdges);
      for (int i = 0; i < numberOfEdges; i++) {
        edgeMap[edgeIDs[i]] = edges[i];
      }

      std::vector<int> triangleIDs;
      _communication->receive(triangleIDs, rankSender);

      for (int i = 0; i < numberOfTriangles; i++) {
        PRECICE_ASSERT(edgeMap.count(triangleIDs[i * 3]) == 1);
        PRECICE_ASSERT(edgeMap.count(triangleIDs[i * 3 + 1]) == 1);
        PRECICE_ASSERT(edgeMap.count(triangleIDs[i * 3 + 2]) == 1);
        PRECICE_ASSERT(triangleIDs[i * 3] != triangleIDs[i * 3 + 1]);
        PRECICE_ASSERT(triangleIDs[i * 3 + 1] != triangleIDs[i * 3 + 2]);
        PRECICE_ASSERT(triangleIDs[i * 3 + 2] != triangleIDs[i * 3]);
        mesh.createTriangle(*edgeMap[triangleIDs[i * 3]], *edgeMap[triangleIDs[i * 3 + 1]], *edgeMap[triangleIDs[i * 3 + 2]]);
      }
    }
  }
}

void CommunicateMesh::broadcastSendMesh(const mesh::Mesh &mesh)
{
  PRECICE_TRACE(mesh.getName());
  int dim = mesh.getDimensions();

  int numberOfVertices = mesh.vertices().size();
  _communication->broadcast(numberOfVertices);
  if (numberOfVertices > 0) {
    std::vector<double> coords(static_cast<size_t>(numberOfVertices) * dim);
    std::vector<int>    globalIDs(numberOfVertices);
    for (int i = 0; i < numberOfVertices; i++) {
      for (int d = 0; d < dim; d++) {
        coords[i * dim + d] = mesh.vertices()[i].getCoords()[d];
      }
      globalIDs[i] = mesh.vertices()[i].getGlobalIndex();
    }
    _communication->broadcast(coords);
    _communication->broadcast(globalIDs);
  }

  int numberOfEdges = mesh.edges().size();
  _communication->broadcast(numberOfEdges);
  if (numberOfEdges > 0) {
    //we need to send the vertexIDs first such that the right edges can be created later
    //contrary to the normal sendMesh, this variant must also work for adding delta meshes
    std::vector<int> vertexIDs(numberOfVertices);
    for (int i = 0; i < numberOfVertices; i++) {
      vertexIDs[i] = mesh.vertices()[i].getID();
    }
    _communication->broadcast(vertexIDs);

    std::vector<int> edgeIDs(numberOfEdges * 2);
    for (int i = 0; i < numberOfEdges; i++) {
      edgeIDs[i * 2]     = mesh.edges()[i].vertex(0).getID();
      edgeIDs[i * 2 + 1] = mesh.edges()[i].vertex(1).getID();
    }
    _communication->broadcast(edgeIDs);
  }

  if (dim == 3) {
    int numberOfTriangles = mesh.triangles().size();
    _communication->broadcast(numberOfTriangles);
    if (numberOfTriangles > 0) {
      //we need to send the edgeIDs first such that the right edges can be created later
      //contrary to the normal sendMesh, this variant must also work for adding delta meshes
      std::vector<int> edgeIDs(numberOfEdges);
      for (int i = 0; i < numberOfEdges; i++) {
        edgeIDs[i] = mesh.edges()[i].getID();
      }
      _communication->broadcast(edgeIDs);

      std::vector<int> triangleIDs(numberOfTriangles * 3);
      for (int i = 0; i < numberOfTriangles; i++) {
        triangleIDs[i * 3]     = mesh.triangles()[i].edge(0).getID();
        triangleIDs[i * 3 + 1] = mesh.triangles()[i].edge(1).getID();
        triangleIDs[i * 3 + 2] = mesh.triangles()[i].edge(2).getID();
      }
      _communication->broadcast(triangleIDs);
    }
  }
}

void CommunicateMesh::broadcastReceiveMesh(
    mesh::Mesh &mesh)
{
  PRECICE_TRACE(mesh.getName());
  int dim             = mesh.getDimensions();
  int rankBroadcaster = 0;

  std::vector<mesh::Vertex *>   vertices;
  std::map<int, mesh::Vertex *> vertexMap;
  int                           numberOfVertices = 0;
  _communication->broadcast(numberOfVertices, rankBroadcaster);

  if (numberOfVertices > 0) {
    std::vector<double> vertexCoords;
    std::vector<int>    globalIDs;
    _communication->broadcast(vertexCoords, rankBroadcaster);
    _communication->broadcast(globalIDs, rankBroadcaster);
    for (int i = 0; i < numberOfVertices; i++) {
      Eigen::VectorXd coords(dim);
      for (int d = 0; d < dim; d++) {
        coords[d] = vertexCoords[i * dim + d];
      }
      mesh::Vertex &v = mesh.createVertex(coords);
      PRECICE_ASSERT(v.getID() >= 0, v.getID());
      v.setGlobalIndex(globalIDs[i]);
      vertices.push_back(&v);
    }
  }

  int                       numberOfEdges = 0;
  std::vector<mesh::Edge *> edges;
  _communication->broadcast(numberOfEdges, rankBroadcaster);
  if (numberOfEdges > 0) {
    std::vector<int> vertexIDs;
    _communication->broadcast(vertexIDs, rankBroadcaster);
    for (int i = 0; i < numberOfVertices; i++) {
      vertexMap[vertexIDs[i]] = vertices[i];
    }

    std::vector<int> edgeIDs;
    _communication->broadcast(edgeIDs, rankBroadcaster);
    for (int i = 0; i < numberOfEdges; i++) {
      PRECICE_ASSERT(vertexMap.find(edgeIDs[i * 2]) != vertexMap.end());
      PRECICE_ASSERT(vertexMap.find(edgeIDs[i * 2 + 1]) != vertexMap.end());
      PRECICE_ASSERT(edgeIDs[i * 2] != edgeIDs[i * 2 + 1]);
      mesh::Edge &e = mesh.createEdge(*vertexMap[edgeIDs[i * 2]], *vertexMap[edgeIDs[i * 2 + 1]]);
      edges.push_back(&e);
    }
  }

  if (dim == 3) {
    int numberOfTriangles = 0;
    _communication->broadcast(numberOfTriangles, rankBroadcaster);
    if (numberOfTriangles > 0) {
      PRECICE_ASSERT((edges.size() > 0) || (numberOfTriangles == 0));
      std::vector<int> edgeIDs;
      _communication->broadcast(edgeIDs, rankBroadcaster);
      std::map<int, mesh::Edge *> edgeMap;
      for (int i = 0; i < numberOfEdges; i++) {
        edgeMap[edgeIDs[i]] = edges[i];
      }

      std::vector<int> triangleIDs;
      _communication->broadcast(triangleIDs, rankBroadcaster);

      for (int i = 0; i < numberOfTriangles; i++) {
        PRECICE_ASSERT(edgeMap.find(triangleIDs[i * 3]) != edgeMap.end());
        PRECICE_ASSERT(edgeMap.find(triangleIDs[i * 3 + 1]) != edgeMap.end());
        PRECICE_ASSERT(edgeMap.find(triangleIDs[i * 3 + 2]) != edgeMap.end());
        PRECICE_ASSERT(triangleIDs[i * 3] != triangleIDs[i * 3 + 1]);
        PRECICE_ASSERT(triangleIDs[i * 3 + 1] != triangleIDs[i * 3 + 2]);
        PRECICE_ASSERT(triangleIDs[i * 3 + 2] != triangleIDs[i * 3]);
        mesh.createTriangle(*edgeMap[triangleIDs[i * 3]], *edgeMap[triangleIDs[i * 3 + 1]], *edgeMap[triangleIDs[i * 3 + 2]]);
      }
    }
  }
}

void CommunicateMesh::sendBoundingBox(
    const mesh::BoundingBox &bb,
    int                            rankReceiver)
{
  PRECICE_TRACE(rankReceiver);
<<<<<<< HEAD
  _communication->send(bb.data(), rankReceiver);
  
=======
  int dim = bb.size();
  _communication->send(dim, rankReceiver);
  for (int d = 0; d < dim; d++) {
    _communication->send(bb[d].first, rankReceiver);
    _communication->send(bb[d].second, rankReceiver);
  }
>>>>>>> 3204f47a
}

void CommunicateMesh::receiveBoundingBox(
    mesh::BoundingBox &bb,
    int               rankSender)
{
  PRECICE_TRACE(rankSender);
<<<<<<< HEAD
  std::vector<double> receivedData;
  _communication->receive(receivedData, rankSender);
  bb = mesh::BoundingBox::createFromData(receivedData);
=======
  int dim = -1;
  _communication->receive(dim, rankSender);
  PRECICE_ASSERT(dim == static_cast<int>(bb.size()), "The dimension of the receiving BB is " << dim << " but I expected " << bb.size());
  for (int d = 0; d < dim; d++) {
    _communication->receive(bb[d].first, rankSender);
    _communication->receive(bb[d].second, rankSender);
  }
>>>>>>> 3204f47a
}
} // namespace com
} // namespace precice<|MERGE_RESOLUTION|>--- conflicted
+++ resolved
@@ -313,17 +313,9 @@
     int                            rankReceiver)
 {
   PRECICE_TRACE(rankReceiver);
-<<<<<<< HEAD
-  _communication->send(bb.data(), rankReceiver);
-  
-=======
-  int dim = bb.size();
+  int dim = bb.getDimension();
   _communication->send(dim, rankReceiver);
-  for (int d = 0; d < dim; d++) {
-    _communication->send(bb[d].first, rankReceiver);
-    _communication->send(bb[d].second, rankReceiver);
-  }
->>>>>>> 3204f47a
+  _communication->send(bb.dataVector(), rankReceiver);
 }
 
 void CommunicateMesh::receiveBoundingBox(
@@ -331,19 +323,12 @@
     int               rankSender)
 {
   PRECICE_TRACE(rankSender);
-<<<<<<< HEAD
+  int dim = -1;
+  _communication->receive(dim, rankSender);
+  PRECICE_ASSERT(dim == static_cast<int>(bb.getDimension()), "The dimension of the receiving BB is " << dim << " but I expected " << bb.getDimension());
   std::vector<double> receivedData;
   _communication->receive(receivedData, rankSender);
   bb = mesh::BoundingBox::createFromData(receivedData);
-=======
-  int dim = -1;
-  _communication->receive(dim, rankSender);
-  PRECICE_ASSERT(dim == static_cast<int>(bb.size()), "The dimension of the receiving BB is " << dim << " but I expected " << bb.size());
-  for (int d = 0; d < dim; d++) {
-    _communication->receive(bb[d].first, rankSender);
-    _communication->receive(bb[d].second, rankSender);
-  }
->>>>>>> 3204f47a
 }
 } // namespace com
 } // namespace precice