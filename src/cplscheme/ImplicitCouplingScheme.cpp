--- conflicted
+++ resolved
@@ -1,360 +1,350 @@
 // Copyright (C) 2011 Technische Universitaet Muenchen
 // This file is part of the preCICE project. For conditions of distribution and
 // use, please see the license notice at http://www5.in.tum.de/wiki/index.php/PreCICE_License
-#include "ImplicitCouplingScheme.hpp"
-#include "impl/PostProcessing.hpp"
-#include "impl/ConvergenceMeasure.hpp"
-#include "Constants.hpp"
-#include "mesh/SharedPointer.hpp"
-#include "com/Communication.hpp"
+#include "ImplicitCouplingScheme.hpp"
+#include "impl/PostProcessing.hpp"
+#include "impl/ConvergenceMeasure.hpp"
+#include "Constants.hpp"
+#include "mesh/SharedPointer.hpp"
+#include "com/Communication.hpp"
 #include "com/SharedPointer.hpp"
 #include "io/TXTWriter.hpp"
-#include "io/TXTReader.hpp"
-#include "tarch/plotter/globaldata/TXTTableWriter.h"
-#include <limits>
-
-namespace precice {
-namespace cplscheme {
-
-tarch::logging::Log ImplicitCouplingScheme::
-    _log("precice::cplscheme::ImplicitCouplingScheme" );
-
-ImplicitCouplingScheme:: ImplicitCouplingScheme
-(
-  double                maxTime,
-  int                   maxTimesteps,
-  double                timestepLength,
-  int                   validDigits,
-  const std::string&    firstParticipant,
-  const std::string&    secondParticipant,
-  const std::string&    localParticipant,
-  com::PtrCommunication communication,
-  int                   maxIterations,
-  constants::TimesteppingMethod dtMethod )
-:
-  BaseCouplingScheme(maxTime, maxTimesteps, timestepLength, validDigits),
-  _firstParticipant(firstParticipant),
-  _secondParticipant(secondParticipant),
-  _doesFirstStep(false),
-  _communication(communication),
-  _iterationsWriter("iterations-" + localParticipant + ".txt"),
-  //_residualWriterL1("residualL1-" + localParticipant + ".txt"),
-  //_residualWriterL2("residualL2-" + localParticipant + ".txt"),
-  //_amplificationWriter("amplification-" + localParticipant + ".txt"),
-  _convergenceMeasures(),
-  _postProcessing(),
-  _extrapolationOrder(0),
-  _maxIterations(maxIterations),
+#include "io/TXTReader.hpp"
+#include "tarch/plotter/globaldata/TXTTableWriter.h"
+#include <limits>
+
+namespace precice {
+namespace cplscheme {
+
+tarch::logging::Log ImplicitCouplingScheme::
+    _log("precice::cplscheme::ImplicitCouplingScheme" );
+
+ImplicitCouplingScheme:: ImplicitCouplingScheme
+(
+  double                maxTime,
+  int                   maxTimesteps,
+  double                timestepLength,
+  int                   validDigits,
+  const std::string&    firstParticipant,
+  const std::string&    secondParticipant,
+  const std::string&    localParticipant,
+  com::PtrCommunication communication,
+  int                   maxIterations,
+  constants::TimesteppingMethod dtMethod )
+:
+  BaseCouplingScheme(maxTime, maxTimesteps, timestepLength, validDigits),
+  _firstParticipant(firstParticipant),
+  _secondParticipant(secondParticipant),
+  _doesFirstStep(false),
+  _communication(communication),
+  _iterationsWriter("iterations-" + localParticipant + ".txt"),
+  //_residualWriterL1("residualL1-" + localParticipant + ".txt"),
+  //_residualWriterL2("residualL2-" + localParticipant + ".txt"),
+  //_amplificationWriter("amplification-" + localParticipant + ".txt"),
+  _convergenceMeasures(),
+  _postProcessing(),
+  _extrapolationOrder(0),
+  _maxIterations(maxIterations),
   _iterationToPlot(0),
   _timestepToPlot(0),
   _timeToPlot(0.0),
-  _iterations(0),
-  _totalIterations(0),
-  _participantSetsDt(false),
-  _participantReceivesDt(false)
-{
-  preciceCheck(_firstParticipant != _secondParticipant,
-               "ImplicitCouplingScheme()", "First participant and "
-               << "second participant must have different names!");
-  if (dtMethod == constants::FIXED_DT){
-    preciceCheck(not tarch::la::equals(timestepLength, UNDEFINED_TIMESTEP_LENGTH),
-        "ImplicitCouplingScheme()", "Timestep length value has to be given "
-        << "when the fixed timestep length method is chosen for an implicit "
-        << "coupling scheme!");
-  }
-  if (localParticipant == _firstParticipant){
-    _doesFirstStep = true;
-    if (dtMethod == constants::FIRST_PARTICIPANT_SETS_DT){
-      _participantSetsDt = true;
-      setTimestepLength(UNDEFINED_TIMESTEP_LENGTH);
-    }
-  }
-  else if (localParticipant == _secondParticipant){
-    if (dtMethod == constants::FIRST_PARTICIPANT_SETS_DT){
-      _participantReceivesDt = true;
-    }
-  }
-  else {
-    preciceError("initialize()", "Name of local participant \""
-                 << localParticipant << "\" does not match any "
-                 << "participant specified for the coupling scheme!");
-  }
-  preciceCheck((maxIterations > 0) || (maxIterations == -1),
-               "ImplicitCouplingState()",
-               "Maximal iteration limit has to be larger than zero!");
-  assertion(_communication.use_count() > 0);
-}
-
-ImplicitCouplingScheme:: ~ImplicitCouplingScheme()
-{}
-
-void ImplicitCouplingScheme:: setExtrapolationOrder
-(
-  int order )
-{
-  preciceCheck((order == 0) || (order == 1) || (order == 2),
-               "setExtrapolationOrder()", "Extrapolation order has to be "
-               << " 0, 1, or 2!");
-  _extrapolationOrder = order;
-}
-
-void ImplicitCouplingScheme:: addConvergenceMeasure
-(
+  _iterations(0),
+  _totalIterations(0),
+  _participantSetsDt(false),
+  _participantReceivesDt(false)
+{
+  preciceCheck(_firstParticipant != _secondParticipant,
+               "ImplicitCouplingScheme()", "First participant and "
+               << "second participant must have different names!");
+  if (dtMethod == constants::FIXED_DT){
+    preciceCheck(not tarch::la::equals(timestepLength, UNDEFINED_TIMESTEP_LENGTH),
+        "ImplicitCouplingScheme()", "Timestep length value has to be given "
+        << "when the fixed timestep length method is chosen for an implicit "
+        << "coupling scheme!");
+  }
+  if (localParticipant == _firstParticipant){
+    _doesFirstStep = true;
+    if (dtMethod == constants::FIRST_PARTICIPANT_SETS_DT){
+      _participantSetsDt = true;
+      setTimestepLength(UNDEFINED_TIMESTEP_LENGTH);
+    }
+  }
+  else if (localParticipant == _secondParticipant){
+    if (dtMethod == constants::FIRST_PARTICIPANT_SETS_DT){
+      _participantReceivesDt = true;
+    }
+  }
+  else {
+    preciceError("initialize()", "Name of local participant \""
+                 << localParticipant << "\" does not match any "
+                 << "participant specified for the coupling scheme!");
+  }
+  preciceCheck((maxIterations > 0) || (maxIterations == -1),
+               "ImplicitCouplingState()",
+               "Maximal iteration limit has to be larger than zero!");
+  assertion(_communication.use_count() > 0);
+}
+
+ImplicitCouplingScheme:: ~ImplicitCouplingScheme()
+{}
+
+void ImplicitCouplingScheme:: setExtrapolationOrder
+(
+  int order )
+{
+  preciceCheck((order == 0) || (order == 1) || (order == 2),
+               "setExtrapolationOrder()", "Extrapolation order has to be "
+               << " 0, 1, or 2!");
+  _extrapolationOrder = order;
+}
+
+void ImplicitCouplingScheme:: addConvergenceMeasure
+(
   int                         dataID,
-  bool                        suffices,
-  impl::PtrConvergenceMeasure measure )
+  bool                        suffices,
+  impl::PtrConvergenceMeasure measure )
 {
   ConvergenceMeasure convMeasure;
   convMeasure.dataID = dataID;
   convMeasure.data = NULL;
   convMeasure.suffices = suffices;
-  convMeasure.measure = measure;
-  _convergenceMeasures.push_back(convMeasure);
-}
-
-void ImplicitCouplingScheme:: setIterationPostProcessing
-(
-  impl::PtrPostProcessing postProcessing )
-{
-  assertion(postProcessing.get() != NULL);
-  _postProcessing = postProcessing;
-}
-
-void ImplicitCouplingScheme:: initialize
-(
-  double startTime,
-  int    startTimestep )
-{
+  convMeasure.measure = measure;
+  _convergenceMeasures.push_back(convMeasure);
+}
+
+void ImplicitCouplingScheme:: setIterationPostProcessing
+(
+  impl::PtrPostProcessing postProcessing )
+{
+  assertion(postProcessing.get() != NULL);
+  _postProcessing = postProcessing;
+}
+
+void ImplicitCouplingScheme:: initialize
+(
+  double startTime,
+  int    startTimestep )
+{
   preciceTrace2("initialize()", startTime, startTimestep);
-  assertion(not isInitialized());
-  assertion1(tarch::la::greaterEquals(startTime, 0.0), startTime);
-  assertion1(startTimestep >= 0, startTimestep);
-  assertion(_communication->isConnected());
-  preciceCheck(not getSendData().empty(), "initialize()",
-               "No send data configured!");
-  setTime(startTime);
-  setTimesteps(startTimestep);
+  assertion(not isInitialized());
+  assertion1(tarch::la::greaterEquals(startTime, 0.0), startTime);
+  assertion1(startTimestep >= 0, startTimestep);
+  assertion(_communication->isConnected());
+  preciceCheck(not getSendData().empty(), "initialize()",
+               "No send data configured!");
+  setTime(startTime);
+  setTimesteps(startTimestep);
   if (not _doesFirstStep){
-    setupConvergenceMeasures(); // needs _couplingData configured
-    setupDataMatrices(); // Reserve memory and initialize data with zero
-    if (_postProcessing.get() != NULL){
-      _postProcessing->initialize(getSendData()); // Reserve memory, initialize
-    }
-  }
-  else if (_postProcessing.get() != NULL){
-    int dataID = _postProcessing->getDataID();
-    preciceCheck(getSendData(dataID) == NULL, "initialize()",
-                 "A post-processing can be defined for data of second "
-                 << "participant only!");
-  }
-
-  requireAction(constants::actionWriteIterationCheckpoint());
-
-  // Determine data initialization
+    setupConvergenceMeasures(); // needs _couplingData configured
+    setupDataMatrices(); // Reserve memory and initialize data with zero
+    if (_postProcessing.get() != NULL){
+      _postProcessing->initialize(getSendData()); // Reserve memory, initialize
+    }
+  }
+  else if (_postProcessing.get() != NULL){
+    int dataID = _postProcessing->getDataID();
+    preciceCheck(getSendData(dataID) == NULL, "initialize()",
+                 "A post-processing can be defined for data of second "
+                 << "participant only!");
+  }
+
+  requireAction(constants::actionWriteIterationCheckpoint());
+
+  // Determine data initialization
   bool doesReceiveData = not _doesFirstStep;
 
   // If the second participant initializes data, the first receive for the
-  // second participant is done in initializeData() instead of initialize().
-  foreach (DataMap::value_type & pair, getSendData()){
-    if (pair.second.initialize){
-      preciceCheck(not _doesFirstStep, "initialize()",
-                   "Only second participant can initialize data!");
-      requireAction(constants::actionWriteInitialData());
-      preciceDebug("Initialized data to be written");
-      doesReceiveData = false;
-      break;
-    }
+  // second participant is done in initializeData() instead of initialize().
+  foreach (DataMap::value_type & pair, getSendData()){
+    if (pair.second.initialize){
+      preciceCheck(not _doesFirstStep, "initialize()",
+                   "Only second participant can initialize data!");
+      requireAction(constants::actionWriteInitialData());
+      preciceDebug("Initialized data to be written");
+      doesReceiveData = false;
+      break;
+    }
   }
   // If the second participant initializes data, the first receive for the first
-  // participant is done in initialize() instead of andvance().
-  foreach (DataMap::value_type & pair, getReceiveData()){
-    if (pair.second.initialize){
-      preciceCheck(_doesFirstStep, "initialize()",
-                   "Only first participant can receive initial data!");
-      preciceDebug("Initialized data to be received");
-      doesReceiveData = true;
-    }
-  }
-
-  if (doesReceiveData && isCouplingOngoing()){
-    preciceDebug("Receiving data");
-    _communication->startReceivePackage(0);
-    if (_participantReceivesDt){
-      double dt = UNDEFINED_TIMESTEP_LENGTH;
-      _communication->receive(dt, 0);
-      preciceDebug("received timestep length of " << dt);
-      assertion(not tarch::la::equals(dt, UNDEFINED_TIMESTEP_LENGTH));
-      setTimestepLength(dt);
-      //setMaxLengthNextTimestep(dt);
-    }
-    receiveData(_communication);
-    _communication->finishReceivePackage();
-    setHasDataBeenExchanged(true);
-  }
-  initializeTXTWriters();
-  setIsInitialized(true);
-}
-
-void ImplicitCouplingScheme:: initializeData()
+  // participant is done in initialize() instead of andvance().
+  foreach (DataMap::value_type & pair, getReceiveData()){
+    if (pair.second.initialize){
+      preciceCheck(_doesFirstStep, "initialize()",
+                   "Only first participant can receive initial data!");
+      preciceDebug("Initialized data to be received");
+      doesReceiveData = true;
+    }
+  }
+
+  if (doesReceiveData && isCouplingOngoing()){
+    preciceDebug("Receiving data");
+    _communication->startReceivePackage(0);
+    if (_participantReceivesDt){
+      double dt = UNDEFINED_TIMESTEP_LENGTH;
+      _communication->receive(dt, 0);
+      preciceDebug("received timestep length of " << dt);
+      assertion(not tarch::la::equals(dt, UNDEFINED_TIMESTEP_LENGTH));
+      setTimestepLength(dt);
+      //setMaxLengthNextTimestep(dt);
+    }
+    receiveData(_communication);
+    _communication->finishReceivePackage();
+    setHasDataBeenExchanged(true);
+  }
+  initializeTXTWriters();
+  setIsInitialized(true);
+}
+
+void ImplicitCouplingScheme:: initializeData()
 {
-  preciceTrace("initializeData()");
-  preciceCheck(isInitialized(), "initializeData()",
-               "initializeData() can be called after initialize() only!");
-  preciceCheck(isActionRequired(constants::actionWriteInitialData()),
-               "initializeData()", "Not required data initialization!");
-  assertion(not _doesFirstStep);
-  foreach (DataMap::value_type & pair, getSendData()){
-    utils::DynVector& oldValues = pair.second.oldValues.column(0);
-    oldValues = *pair.second.values;
-
+  preciceTrace("initializeData()");
+  preciceCheck(isInitialized(), "initializeData()",
+               "initializeData() can be called after initialize() only!");
+  preciceCheck(isActionRequired(constants::actionWriteInitialData()),
+               "initializeData()", "Not required data initialization!");
+  assertion(not _doesFirstStep);
+  foreach (DataMap::value_type & pair, getSendData()){
+    utils::DynVector& oldValues = pair.second.oldValues.column(0);
+    oldValues = *pair.second.values;
+
     // For extrapolation, treat the initial value as old timestep value
-<<<<<<< HEAD
-    //std::cout << std::endl;
-    pair.second.oldValues.shiftSetFirst(oldValues);
-    //sendData(_communication);
-    //_communication->startReceivePackage(0);
-    //receiveData(_communication);
-    //_communication->finishReceivePackage();
-    //setHasDataBeenExchanged(true);
-=======
-    pair.second.oldValues.shiftSetFirst(*pair.second.values);
+    pair.second.oldValues.shiftSetFirst(*pair.second.values);
 
     // The second participant sends the initialized data to the first particpant
     // here, which receives the data on call of initialize().
-    sendData(_communication);
+    sendData(_communication);
     _communication->startReceivePackage(0);
-    // This receive replaces the receive in initialize().
-    receiveData(_communication);
-    _communication->finishReceivePackage();
+    // This receive replaces the receive in initialize().
+    receiveData(_communication);
+    _communication->finishReceivePackage();
     setHasDataBeenExchanged(true);
->>>>>>> eb93c55d
-  }
-  performedAction(constants::actionWriteInitialData());
-}
-
-//void ImplicitCouplingScheme:: addComputedTime
-//(
-//  double timeToAdd )
-//{
-//  preciceTrace2("addComputedTime()", timeToAdd, getTime());
-//  preciceCheck(isCouplingOngoing(), "addComputedTime()",
-//               "Invalid call of addComputedTime() after simulation end!");
+  }
+  performedAction(constants::actionWriteInitialData());
+}
+
+//void ImplicitCouplingScheme:: addComputedTime
+//(
+//  double timeToAdd )
+//{
+//  preciceTrace2("addComputedTime()", timeToAdd, getTime());
+//  preciceCheck(isCouplingOngoing(), "addComputedTime()",
+//               "Invalid call of addComputedTime() after simulation end!");
 //
-//  // Check validness
-//  double eps = std::pow(10.0, -1 * getValidDigits());
-//  bool greaterThanZero = tarch::la::greater(timeToAdd, 0.0, eps);
+//  // Check validness
+//  double eps = std::pow(10.0, -1 * getValidDigits());
+//  bool greaterThanZero = tarch::la::greater(timeToAdd, 0.0, eps);
 //  preciceCheck(greaterThanZero, "addComputedTime()", "The computed timestep length "
-//               << "exceeds the maximum timestep limit for this time step!");
-//
-//  setComputedTimestepPart(getComputedTimestepPart() + timeToAdd);
+//               << "exceeds the maximum timestep limit for this time step!");
+//
+//  setComputedTimestepPart(getComputedTimestepPart() + timeToAdd);
 //  setTime(getTime() + timeToAdd);
 //  //setSubIteration(_iterations + 1);
-//  //_totalIterations++;
-//}
-
-void ImplicitCouplingScheme:: advance()
-{
-  preciceTrace2("advance()", getTimesteps(), getTime());
-  checkCompletenessRequiredActions();
-  setHasDataBeenExchanged(false);
-  setIsCouplingTimestepComplete(false);
+//  //_totalIterations++;
+//}
+
+void ImplicitCouplingScheme:: advance()
+{
+  preciceTrace2("advance()", getTimesteps(), getTime());
+  checkCompletenessRequiredActions();
+  setHasDataBeenExchanged(false);
+  setIsCouplingTimestepComplete(false);
   double eps = std::pow(10.0, -1 * getValidDigits());
-  bool convergence = false;
-  if (tarch::la::equals(getThisTimestepRemainder(), 0.0, eps)){
-    preciceDebug("Computed full length of iteration");
-    if (_doesFirstStep){
-      _communication->startSendPackage(0);
-      if (_participantSetsDt){
-        preciceDebug("sending timestep length of " << getComputedTimestepPart());
-        _communication->send(getComputedTimestepPart(), 0);
-      }
-      sendData(_communication);
-      _communication->finishSendPackage();
-      _communication->startReceivePackage(0);
-      _communication->receive(convergence, 0);
-      if (convergence){
-        timestepCompleted();
-      }
-      if (isCouplingOngoing()){
-        receiveData(_communication);
-      }
-      _communication->finishReceivePackage();
-    }
-    else {
-      convergence = measureConvergence();
-      assertion2((_iterations <= _maxIterations) || (_maxIterations == -1),
+  bool convergence = false;
+  if (tarch::la::equals(getThisTimestepRemainder(), 0.0, eps)){
+    preciceDebug("Computed full length of iteration");
+    if (_doesFirstStep){
+      _communication->startSendPackage(0);
+      if (_participantSetsDt){
+        preciceDebug("sending timestep length of " << getComputedTimestepPart());
+        _communication->send(getComputedTimestepPart(), 0);
+      }
+      sendData(_communication);
+      _communication->finishSendPackage();
+      _communication->startReceivePackage(0);
+      _communication->receive(convergence, 0);
+      if (convergence){
+        timestepCompleted();
+      }
+      if (isCouplingOngoing()){
+        receiveData(_communication);
+      }
+      _communication->finishReceivePackage();
+    }
+    else {
+      convergence = measureConvergence();
+      assertion2((_iterations <= _maxIterations) || (_maxIterations == -1),
                  _iterations, _maxIterations);
-      // Stop, when maximal iteration count (given in config) is reached
-      if (_iterations == _maxIterations-1){
-        convergence = true;
-      }
-      if (convergence){
-        if (_postProcessing.get() != NULL){
-          _postProcessing->iterationsConverged(getSendData());
-        }
-        newConvergenceMeasurements();
-        timestepCompleted();
-      }
-      else if (_postProcessing.get() != NULL){
-        _postProcessing->performPostProcessing(getSendData());
-      }
-      _communication->startSendPackage(0);
-      _communication->send(convergence, 0);
-      if (isCouplingOngoing()){
-        if (convergence && (_extrapolationOrder > 0)){
-          extrapolateData(); // Also stores data
-        }
-        else { // Store data for conv. measurement, post-processing, or extrapolation
+      // Stop, when maximal iteration count (given in config) is reached
+      if (_iterations == _maxIterations-1){
+        convergence = true;
+      }
+      if (convergence){
+        if (_postProcessing.get() != NULL){
+          _postProcessing->iterationsConverged(getSendData());
+        }
+        newConvergenceMeasurements();
+        timestepCompleted();
+      }
+      else if (_postProcessing.get() != NULL){
+        _postProcessing->performPostProcessing(getSendData());
+      }
+      _communication->startSendPackage(0);
+      _communication->send(convergence, 0);
+      if (isCouplingOngoing()){
+        if (convergence && (_extrapolationOrder > 0)){
+          extrapolateData(); // Also stores data
+        }
+        else { // Store data for conv. measurement, post-processing, or extrapolation
           foreach (DataMap::value_type& pair, getSendData()){
-            if (pair.second.oldValues.size() > 0){
+            if (pair.second.oldValues.size() > 0){
               pair.second.oldValues.column(0) = *pair.second.values;
-            }
+            }
           }
           foreach (DataMap::value_type& pair, getReceiveData()){
             if (pair.second.oldValues.size() > 0){
               pair.second.oldValues.column(0) = *pair.second.values;
             }
-          }
-        }
-        sendData(_communication);
-        _communication->finishSendPackage();
-        _communication->startReceivePackage(0);
-        if (_participantReceivesDt){
-          double dt = UNDEFINED_TIMESTEP_LENGTH;
-          _communication->receive(dt, 0);
-          assertion(not tarch::la::equals(dt, UNDEFINED_TIMESTEP_LENGTH));
-          setTimestepLength(dt);
-        }
-        receiveData(_communication);
-        _communication->finishReceivePackage();
-      }
-      else {
-        _communication->finishSendPackage();
-      }
-    }
-
-    if (not convergence){
-      preciceDebug("No convergence achieved");
-      requireAction(constants::actionReadIterationCheckpoint());
-      _iterations++;
-      _totalIterations++;
-      // The computed timestep part equals the timestep length, since the
-      // timestep remainder is zero. Subtract the timestep length do another
-      // coupling iteration.
-      assertion(tarch::la::greater(getComputedTimestepPart(), 0.0));
-      setTime(getTime() - getComputedTimestepPart());
-    }
-    else {
-      preciceDebug("Convergence achieved");
-      _iterationsWriter.writeData("Timesteps", getTimesteps());
-      _iterationsWriter.writeData("Total Iterations", _totalIterations);
-      _iterationsWriter.writeData("Iterations", _iterations);
-      int converged = _iterations < _maxIterations ? 1 : 0;
-      _iterationsWriter.writeData("Convergence", converged);
-      _iterations = 0;
-    }
-    setHasDataBeenExchanged(true);
-    setComputedTimestepPart(0.0);
+          }
+        }
+        sendData(_communication);
+        _communication->finishSendPackage();
+        _communication->startReceivePackage(0);
+        if (_participantReceivesDt){
+          double dt = UNDEFINED_TIMESTEP_LENGTH;
+          _communication->receive(dt, 0);
+          assertion(not tarch::la::equals(dt, UNDEFINED_TIMESTEP_LENGTH));
+          setTimestepLength(dt);
+        }
+        receiveData(_communication);
+        _communication->finishReceivePackage();
+      }
+      else {
+        _communication->finishSendPackage();
+      }
+    }
+
+    if (not convergence){
+      preciceDebug("No convergence achieved");
+      requireAction(constants::actionReadIterationCheckpoint());
+      _iterations++;
+      _totalIterations++;
+      // The computed timestep part equals the timestep length, since the
+      // timestep remainder is zero. Subtract the timestep length do another
+      // coupling iteration.
+      assertion(tarch::la::greater(getComputedTimestepPart(), 0.0));
+      setTime(getTime() - getComputedTimestepPart());
+    }
+    else {
+      preciceDebug("Convergence achieved");
+      _iterationsWriter.writeData("Timesteps", getTimesteps());
+      _iterationsWriter.writeData("Total Iterations", _totalIterations);
+      _iterationsWriter.writeData("Iterations", _iterations);
+      int converged = _iterations < _maxIterations ? 1 : 0;
+      _iterationsWriter.writeData("Convergence", converged);
+      _iterations = 0;
+    }
+    setHasDataBeenExchanged(true);
+    setComputedTimestepPart(0.0);
   }
 
   // When the iterations of one timestep are converged, the old time, timesteps,
@@ -367,67 +357,67 @@
   }
   else {
     _iterationToPlot++;
-  }
-}
-
-void ImplicitCouplingScheme:: timestepCompleted()
-{
-  preciceTrace2("timestepCompleted()", getTimesteps(), getTime());
-  preciceInfo("timestepCompleted()", "Timestep completed");
-  setIsCouplingTimestepComplete(true);
-  setTimesteps(getTimesteps() + 1 );
-  //setTime(getTimesteps() * getTimestepLength() ); // Removes numerical errors
-  if (isCouplingOngoing()){
-    preciceDebug("Setting require create checkpoint");
-    requireAction(constants::actionWriteIterationCheckpoint());
-  }
-}
-
-void ImplicitCouplingScheme:: finalize()
-{
+  }
+}
+
+void ImplicitCouplingScheme:: timestepCompleted()
+{
+  preciceTrace2("timestepCompleted()", getTimesteps(), getTime());
+  preciceInfo("timestepCompleted()", "Timestep completed");
+  setIsCouplingTimestepComplete(true);
+  setTimesteps(getTimesteps() + 1 );
+  //setTime(getTimesteps() * getTimestepLength() ); // Removes numerical errors
+  if (isCouplingOngoing()){
+    preciceDebug("Setting require create checkpoint");
+    requireAction(constants::actionWriteIterationCheckpoint());
+  }
+}
+
+void ImplicitCouplingScheme:: finalize()
+{
    preciceTrace("finalize()");
-   checkCompletenessRequiredActions();
-   preciceCheck(isInitialized(), "finalize()",
+   checkCompletenessRequiredActions();
+   preciceCheck(isInitialized(), "finalize()",
                 "Called finalize() before initialize()!");
    preciceCheck(not isCouplingOngoing(), "finalize()",
-                "Called finalize() while isCouplingOngoing() returns true!");
-}
-
-void ImplicitCouplingScheme:: initializeTXTWriters()
-{
-  _iterationsWriter.addData("Timesteps", io::TXTTableWriter::INT );
-  _iterationsWriter.addData("Total Iterations", io::TXTTableWriter::INT );
-  _iterationsWriter.addData("Iterations", io::TXTTableWriter::INT );
-  _iterationsWriter.addData("Convergence", io::TXTTableWriter::INT );
-//  _residualWriterL1.addData("Iterations", io::TXTTableWriter::INT );
-//  _residualWriterL2.addData ("Iterations", io::TXTTableWriter::INT );
-//  _amplificationWriter.addData("Iterations", io::TXTTableWriter::INT );
-//  _residualWriterL1.addData("L1-Residual", io::TXTTableWriter::DOUBLE );
-//  _residualWriterL2.addData("L2-Residual", io::TXTTableWriter::DOUBLE );
-//  _amplificationWriter.addData("Amplification" ,io::TXTTableWriter::DOUBLE );
-//  int entries = 0;
-//  if(getSendData().size() > 0 ){
-//    entries = (int)getSendData().begin()->second.values->size();
-//  }
-//  int levels = 1;
-//  int treatedEntries = 2;
-//  int entriesCurrentLevel = 1;
-//  while (treatedEntries < entries){
-//    treatedEntries += entriesCurrentLevel;
-//    levels ++;
-//    entriesCurrentLevel *= 2;
-//  }
-//  if (treatedEntries == entries){
-//    for (int i=0; i < levels; i++ ){
-//      _residualWriterL1.addData("L1-Residual-level-"+i, io::TXTTableWriter::DOUBLE);
-//      _residualWriterL2.addData("L2-Residual-level-"+i, io::TXTTableWriter::DOUBLE);
-//      _amplificationWriter.addData("Amplification-level-"+i,io::TXTTableWriter::DOUBLE);
-//    }
-//  }
-}
-
-void ImplicitCouplingScheme:: setupDataMatrices()
-{
+                "Called finalize() while isCouplingOngoing() returns true!");
+}
+
+void ImplicitCouplingScheme:: initializeTXTWriters()
+{
+  _iterationsWriter.addData("Timesteps", io::TXTTableWriter::INT );
+  _iterationsWriter.addData("Total Iterations", io::TXTTableWriter::INT );
+  _iterationsWriter.addData("Iterations", io::TXTTableWriter::INT );
+  _iterationsWriter.addData("Convergence", io::TXTTableWriter::INT );
+//  _residualWriterL1.addData("Iterations", io::TXTTableWriter::INT );
+//  _residualWriterL2.addData ("Iterations", io::TXTTableWriter::INT );
+//  _amplificationWriter.addData("Iterations", io::TXTTableWriter::INT );
+//  _residualWriterL1.addData("L1-Residual", io::TXTTableWriter::DOUBLE );
+//  _residualWriterL2.addData("L2-Residual", io::TXTTableWriter::DOUBLE );
+//  _amplificationWriter.addData("Amplification" ,io::TXTTableWriter::DOUBLE );
+//  int entries = 0;
+//  if(getSendData().size() > 0 ){
+//    entries = (int)getSendData().begin()->second.values->size();
+//  }
+//  int levels = 1;
+//  int treatedEntries = 2;
+//  int entriesCurrentLevel = 1;
+//  while (treatedEntries < entries){
+//    treatedEntries += entriesCurrentLevel;
+//    levels ++;
+//    entriesCurrentLevel *= 2;
+//  }
+//  if (treatedEntries == entries){
+//    for (int i=0; i < levels; i++ ){
+//      _residualWriterL1.addData("L1-Residual-level-"+i, io::TXTTableWriter::DOUBLE);
+//      _residualWriterL2.addData("L2-Residual-level-"+i, io::TXTTableWriter::DOUBLE);
+//      _amplificationWriter.addData("Amplification-level-"+i,io::TXTTableWriter::DOUBLE);
+//    }
+//  }
+}
+
+void ImplicitCouplingScheme:: setupDataMatrices()
+{
   preciceTrace("setupDataMatrices()");
   // Reserve storage for convergence measurement of send and receive data values
   foreach (ConvergenceMeasure& convMeasure, _convergenceMeasures){
@@ -438,171 +428,171 @@
     }
   }
   // Reserve storage for extrapolation of send data values
-  if (_extrapolationOrder > 0){
+  if (_extrapolationOrder > 0){
     foreach (DataMap::value_type& pair, getSendData()){
-      int cols = pair.second.oldValues.cols();
-      assertion1(cols <= 1, cols);
-      pair.second.oldValues.append(CouplingData::DataMatrix(
-          pair.second.values->size(), _extrapolationOrder + 1 - cols, 0.0));
-    }
-  }
-}
-
-void ImplicitCouplingScheme:: setupConvergenceMeasures()
-{
+      int cols = pair.second.oldValues.cols();
+      assertion1(cols <= 1, cols);
+      pair.second.oldValues.append(CouplingData::DataMatrix(
+          pair.second.values->size(), _extrapolationOrder + 1 - cols, 0.0));
+    }
+  }
+}
+
+void ImplicitCouplingScheme:: setupConvergenceMeasures()
+{
   preciceTrace("setupConvergenceMeasures()");
   assertion(not _doesFirstStep);
   preciceCheck(not _convergenceMeasures.empty(), "setupConvergenceMeasures()",
       "At least one convergence measure has to be defined for "
-      << "an implicit coupling scheme!");
-  foreach (ConvergenceMeasure& convMeasure, _convergenceMeasures){
-    int dataID = convMeasure.dataID;
-    if ((getSendData(dataID) != NULL)){
-      convMeasure.data = getSendData(dataID);
+      << "an implicit coupling scheme!");
+  foreach (ConvergenceMeasure& convMeasure, _convergenceMeasures){
+    int dataID = convMeasure.dataID;
+    if ((getSendData(dataID) != NULL)){
+      convMeasure.data = getSendData(dataID);
     }
     else {
       convMeasure.data = getReceiveData(dataID);
       assertion(convMeasure.data != NULL);
-    }
-  }
-}
-
-bool ImplicitCouplingScheme:: measureConvergence()
-{
-  preciceTrace("measureLocalConvergence()");
+    }
+  }
+}
+
+bool ImplicitCouplingScheme:: measureConvergence()
+{
+  preciceTrace("measureLocalConvergence()");
   using boost::get;
   bool allConverged = true;
-  bool oneSuffices = false;
-  assertion(_convergenceMeasures.size() > 0);
+  bool oneSuffices = false;
+  assertion(_convergenceMeasures.size() > 0);
   foreach(ConvergenceMeasure& convMeasure, _convergenceMeasures){
     assertion(convMeasure.data != NULL);
-    assertion(convMeasure.measure.get() != NULL);
-    utils::DynVector& oldValues = convMeasure.data->oldValues.column(0);
-    convMeasure.measure->measure(oldValues, *convMeasure.data->values);
-    if (not convMeasure.measure->isConvergence()){
-      //preciceDebug("Local convergence = false");
-      allConverged = false;
+    assertion(convMeasure.measure.get() != NULL);
+    utils::DynVector& oldValues = convMeasure.data->oldValues.column(0);
+    convMeasure.measure->measure(oldValues, *convMeasure.data->values);
+    if (not convMeasure.measure->isConvergence()){
+      //preciceDebug("Local convergence = false");
+      allConverged = false;
     }
     else if (convMeasure.suffices == true){
       oneSuffices = true;
     }
-    preciceInfo("measureConvergence()", convMeasure.measure->printState());
-  }
+    preciceInfo("measureConvergence()", convMeasure.measure->printState());
+  }
   if (allConverged){
     preciceInfo("measureConvergence()", "All converged");
   }
   else if (oneSuffices){
     preciceInfo("measureConvergence()", "Sufficient measure converged");
-  }
-  return allConverged || oneSuffices;
+  }
+  return allConverged || oneSuffices;
+}
+
+void ImplicitCouplingScheme:: extrapolateData()
+{
+   preciceTrace("extrapolateData()");
+   bool startWithFirstOrder = (getTimesteps() == 1) && (_extrapolationOrder == 2);
+   if((_extrapolationOrder == 1) || startWithFirstOrder ){
+      preciceInfo("extrapolateData()", "Performing first order extrapolation" );
+      foreach(DataMap::value_type & pair, getSendData() ){
+         assertion(pair.second.oldValues.cols() > 1 );
+         utils::DynVector & values = *pair.second.values;
+         pair.second.oldValues.column(0) = values;    // = x^t
+         values *= 2.0;                                  // = 2 * x^t
+         values -= pair.second.oldValues.column(1);   // = 2*x^t - x^(t-1)
+         pair.second.oldValues.shiftSetFirst(values );
+      }
+   }
+   else if(_extrapolationOrder == 2 ){
+      preciceInfo("extrapolateData()", "Performing second order extrapolation" );
+      foreach(DataMap::value_type & pair, getSendData() ) {
+         assertion(pair.second.oldValues.cols() > 2 );
+         utils::DynVector & values = *pair.second.values;
+         pair.second.oldValues.column(0) = values;        // = x^t                                     // = 2.5 x^t
+//         utils::DynVector & valuesOld1 = pair.second.oldValues.getColumn(1);
+//         utils::DynVector & valuesOld2 = pair.second.oldValues.getColumn(2);
+//         for(int i=0; i < values.size(); i++ ) {
+//            values[i] -= valuesOld1[i] * 3.0; // =
+//            values[i] += valuesOld2[i] * 3.0; // =
+//         }
+         values *= 2.5;                                      // = 2.5 x^t
+         utils::DynVector & valuesOld1 = pair.second.oldValues.column(1);
+         utils::DynVector & valuesOld2 = pair.second.oldValues.column(2);
+         for(int i=0; i < values.size(); i++ ){
+            values[i] -= valuesOld1[i] * 2.0; // = 2.5x^t - 2x^(t-1)
+            values[i] += valuesOld2[i] * 0.5; // = 2.5x^t - 2x^(t-1) + 0.5x^(t-2)
+         }
+         pair.second.oldValues.shiftSetFirst(values );
+         //preciceDebug("extrapolateData()", "extrapolated data to \""
+         //               << *pair.second.values );
+      }
+   }
+   else {
+      preciceError("extrapolateData()", "Called extrapolation with order != 1,2!" );
+   }
+}
+
+void ImplicitCouplingScheme:: newConvergenceMeasurements()
+{
+   preciceTrace("newConvergenceMeasurements()");
+   foreach (ConvergenceMeasure& convMeasure, _convergenceMeasures){
+     assertion(convMeasure.measure.get() != NULL);
+     convMeasure.measure->newMeasurementSeries();
+   }
 }
-
-void ImplicitCouplingScheme:: extrapolateData()
-{
-   preciceTrace("extrapolateData()");
-   bool startWithFirstOrder = (getTimesteps() == 1) && (_extrapolationOrder == 2);
-   if((_extrapolationOrder == 1) || startWithFirstOrder ){
-      preciceInfo("extrapolateData()", "Performing first order extrapolation" );
-      foreach(DataMap::value_type & pair, getSendData() ){
-         assertion(pair.second.oldValues.cols() > 1 );
-         utils::DynVector & values = *pair.second.values;
-         pair.second.oldValues.column(0) = values;    // = x^t
-         values *= 2.0;                                  // = 2 * x^t
-         values -= pair.second.oldValues.column(1);   // = 2*x^t - x^(t-1)
-         pair.second.oldValues.shiftSetFirst(values );
-      }
-   }
-   else if(_extrapolationOrder == 2 ){
-      preciceInfo("extrapolateData()", "Performing second order extrapolation" );
-      foreach(DataMap::value_type & pair, getSendData() ) {
-         assertion(pair.second.oldValues.cols() > 2 );
-         utils::DynVector & values = *pair.second.values;
-         pair.second.oldValues.column(0) = values;        // = x^t                                     // = 2.5 x^t
-//         utils::DynVector & valuesOld1 = pair.second.oldValues.getColumn(1);
-//         utils::DynVector & valuesOld2 = pair.second.oldValues.getColumn(2);
-//         for(int i=0; i < values.size(); i++ ) {
-//            values[i] -= valuesOld1[i] * 3.0; // =
-//            values[i] += valuesOld2[i] * 3.0; // =
-//         }
-         values *= 2.5;                                      // = 2.5 x^t
-         utils::DynVector & valuesOld1 = pair.second.oldValues.column(1);
-         utils::DynVector & valuesOld2 = pair.second.oldValues.column(2);
-         for(int i=0; i < values.size(); i++ ){
-            values[i] -= valuesOld1[i] * 2.0; // = 2.5x^t - 2x^(t-1)
-            values[i] += valuesOld2[i] * 0.5; // = 2.5x^t - 2x^(t-1) + 0.5x^(t-2)
-         }
-         pair.second.oldValues.shiftSetFirst(values );
-         //preciceDebug("extrapolateData()", "extrapolated data to \""
-         //               << *pair.second.values );
-      }
-   }
-   else {
-      preciceError("extrapolateData()", "Called extrapolation with order != 1,2!" );
-   }
-}
-
-void ImplicitCouplingScheme:: newConvergenceMeasurements()
-{
-   preciceTrace("newConvergenceMeasurements()");
-   foreach (ConvergenceMeasure& convMeasure, _convergenceMeasures){
-     assertion(convMeasure.measure.get() != NULL);
-     convMeasure.measure->newMeasurementSeries();
-   }
-}
-
-std::vector<std::string> ImplicitCouplingScheme:: getCouplingPartners() const
-{
-  std::vector<std::string> partnerNames;
+
+std::vector<std::string> ImplicitCouplingScheme:: getCouplingPartners() const
+{
+  std::vector<std::string> partnerNames;
 
   if(_doesFirstStep){
     partnerNames.push_back(_firstParticipant);
   }
   else {
     partnerNames.push_back(_secondParticipant);
-  }
-  return partnerNames;
-}
-
-void ImplicitCouplingScheme:: sendState
-(
-  com::PtrCommunication communication,
-  int                   rankReceiver )
-{
-  preciceTrace1("sendState()", rankReceiver);
-  communication->startSendPackage(rankReceiver );
-  BaseCouplingScheme::sendState(communication, rankReceiver );
-  communication->send(_maxIterations, rankReceiver );
-  communication->send(_iterations, rankReceiver );
-  communication->send(_totalIterations, rankReceiver );
-  communication->finishSendPackage();
-}
-
-void ImplicitCouplingScheme:: receiveState
-(
-  com::PtrCommunication communication,
-  int                   rankSender )
-{
-  preciceTrace1("receiveState()", rankSender);
-  communication->startReceivePackage(rankSender);
-  BaseCouplingScheme::receiveState(communication, rankSender);
+  }
+  return partnerNames;
+}
+
+void ImplicitCouplingScheme:: sendState
+(
+  com::PtrCommunication communication,
+  int                   rankReceiver )
+{
+  preciceTrace1("sendState()", rankReceiver);
+  communication->startSendPackage(rankReceiver );
+  BaseCouplingScheme::sendState(communication, rankReceiver );
+  communication->send(_maxIterations, rankReceiver );
+  communication->send(_iterations, rankReceiver );
+  communication->send(_totalIterations, rankReceiver );
+  communication->finishSendPackage();
+}
+
+void ImplicitCouplingScheme:: receiveState
+(
+  com::PtrCommunication communication,
+  int                   rankSender )
+{
+  preciceTrace1("receiveState()", rankSender);
+  communication->startReceivePackage(rankSender);
+  BaseCouplingScheme::receiveState(communication, rankSender);
   communication->receive(_maxIterations, rankSender);
-  int subIteration = -1;
+  int subIteration = -1;
   communication->receive(subIteration, rankSender);
-  _iterations = subIteration;
-  communication->receive(_totalIterations, rankSender);
-  communication->finishReceivePackage();
-}
-
-std::string ImplicitCouplingScheme:: printCouplingState() const
-{
-  std::ostringstream os;
-  os << " it " << _iterationToPlot; //_iterations;
-  if(_maxIterations != -1 ){
-    os << " of " << _maxIterations;
-  }
-  os << " | " << printBasicState(_timestepToPlot, _timeToPlot) << std::endl << printActionsState();
-  return os.str();
-}
+  _iterations = subIteration;
+  communication->receive(_totalIterations, rankSender);
+  communication->finishReceivePackage();
+}
+
+std::string ImplicitCouplingScheme:: printCouplingState() const
+{
+  std::ostringstream os;
+  os << " it " << _iterationToPlot; //_iterations;
+  if(_maxIterations != -1 ){
+    os << " of " << _maxIterations;
+  }
+  os << " | " << printBasicState(_timestepToPlot, _timeToPlot) << std::endl << printActionsState();
+  return os.str();
+}
 
 void ImplicitCouplingScheme:: exportState
 (
@@ -639,82 +629,82 @@
     }
   }
 }
-
-//void ImplicitCouplingScheme:: writeResidual
-//(
-//  const utils::DynVector& values,
-//  const utils::DynVector& oldValues )
-//{
-//  using namespace tarch::la;
-//  size_t entries = (size_t)values.size();
-//
-//  // Compute current residuals
-//  utils::DynVector residual(values );
-//  residual -= oldValues;
-//  utils::DynVector oldValuesTemp(oldValues );
-//
-//  size_t levels = 1;
-//  size_t treatedEntries = 2;
-//  size_t entriesCurrentLevel = 1;
-//  while(treatedEntries < entries ){
-//    treatedEntries += entriesCurrentLevel;
-//    levels ++;
-//    entriesCurrentLevel *= 2;
-//  }
-//
-//  double residualNormL1 = norm1(residual );
-//  double residualNormL2 = norm2(residual );
-//  double amplification = norm2(values) / norm2(oldValues);
-//  utils::DynVector hierarchicalResidualNormsL1;
-//  utils::DynVector hierarchicalResidualNormsL2;
-//  utils::DynVector hierarchicalAmplification;
-//
-//  _residualWriterL1.writeData("L1-Residual", residualNormL1 );
-//  _residualWriterL2.writeData("L2-Residual", residualNormL2 );
-//  _amplificationWriter.writeData("Amplification", amplification );
-//
-//  if(treatedEntries == entries ){ // Hierarchizable
-//    treatedEntries = 2;
-//    hierarchicalResidualNormsL1.append(utils::DynVector(levels, 0.0) );
-//    hierarchicalResidualNormsL2.append(utils::DynVector(levels, 0.0) );
-//    hierarchicalAmplification.append(utils::DynVector(levels, 0.0) );
-//    entriesCurrentLevel = std::pow(2.0, (int)(levels - 2));
-//    for(size_t level=levels-1; level > 0; level-- ){
-//      size_t stepsize = (entries - 1) / std::pow(2.0, (int)(level-1));
-//      assertion(stepsize % 2 == 0 );
-//      size_t index = stepsize / 2;
-//
-//      double amplificationNom = 0.0;
-//      double amplificationDenom = 0.0;
-//      for(size_t i=0; i < entriesCurrentLevel; i++ ){
-//        residual[index] -=(residual[index - stepsize/2] +
-//                             residual[index + stepsize/2] ) / 2.0;
-//        oldValuesTemp[index] -=(oldValuesTemp[index - stepsize/2] +
-//                                  oldValuesTemp[index + stepsize/2] ) / 2.0;
-//        hierarchicalResidualNormsL1[level] += std::abs(residual[index] );
-//        hierarchicalResidualNormsL2[level] += residual[index] * residual[index];
-//        amplificationNom += std::pow(residual[index] + oldValuesTemp[index], 2 );
-//        amplificationDenom += std::pow(oldValuesTemp[index], 2 );
-//        index += stepsize;
-//      }
-//      hierarchicalResidualNormsL2[level] = std::sqrt(hierarchicalResidualNormsL2[level] );
-//      hierarchicalAmplification[level] = std::sqrt(amplificationNom) / std::sqrt(amplificationDenom);
-//      treatedEntries += entriesCurrentLevel;
-//      entriesCurrentLevel /= 2;
-//    }
-//    hierarchicalResidualNormsL1[0] =
-//        std::abs(residual[0]) + std::abs(residual[entries-1] );
-//    hierarchicalResidualNormsL2[0] = std::sqrt(
-//        residual[0] * residual[0] + residual[entries-1] * residual[entries-1] );
-//    hierarchicalAmplification[0] =
-//        std::sqrt(std::pow(values[0], 2) + std::pow(values[entries-1], 2)) /
-//        std::sqrt(std::pow(oldValues[0], 2) + std::pow(oldValues[entries-1], 2));
-//    for(size_t i=0; i < levels; i++ ){
-//      _residualWriterL1.writeData("L1-Residual-level-" + i, residualNormL1 );
-//      _residualWriterL2.writeData("L2-Residual-level-" + i, residualNormL2 );
-//      _amplificationWriter.writeData("Amplification-level-" + i, amplification );
-//    }
-//  }
-//}
-
-}} // namespace precice, cplscheme
+
+//void ImplicitCouplingScheme:: writeResidual
+//(
+//  const utils::DynVector& values,
+//  const utils::DynVector& oldValues )
+//{
+//  using namespace tarch::la;
+//  size_t entries = (size_t)values.size();
+//
+//  // Compute current residuals
+//  utils::DynVector residual(values );
+//  residual -= oldValues;
+//  utils::DynVector oldValuesTemp(oldValues );
+//
+//  size_t levels = 1;
+//  size_t treatedEntries = 2;
+//  size_t entriesCurrentLevel = 1;
+//  while(treatedEntries < entries ){
+//    treatedEntries += entriesCurrentLevel;
+//    levels ++;
+//    entriesCurrentLevel *= 2;
+//  }
+//
+//  double residualNormL1 = norm1(residual );
+//  double residualNormL2 = norm2(residual );
+//  double amplification = norm2(values) / norm2(oldValues);
+//  utils::DynVector hierarchicalResidualNormsL1;
+//  utils::DynVector hierarchicalResidualNormsL2;
+//  utils::DynVector hierarchicalAmplification;
+//
+//  _residualWriterL1.writeData("L1-Residual", residualNormL1 );
+//  _residualWriterL2.writeData("L2-Residual", residualNormL2 );
+//  _amplificationWriter.writeData("Amplification", amplification );
+//
+//  if(treatedEntries == entries ){ // Hierarchizable
+//    treatedEntries = 2;
+//    hierarchicalResidualNormsL1.append(utils::DynVector(levels, 0.0) );
+//    hierarchicalResidualNormsL2.append(utils::DynVector(levels, 0.0) );
+//    hierarchicalAmplification.append(utils::DynVector(levels, 0.0) );
+//    entriesCurrentLevel = std::pow(2.0, (int)(levels - 2));
+//    for(size_t level=levels-1; level > 0; level-- ){
+//      size_t stepsize = (entries - 1) / std::pow(2.0, (int)(level-1));
+//      assertion(stepsize % 2 == 0 );
+//      size_t index = stepsize / 2;
+//
+//      double amplificationNom = 0.0;
+//      double amplificationDenom = 0.0;
+//      for(size_t i=0; i < entriesCurrentLevel; i++ ){
+//        residual[index] -=(residual[index - stepsize/2] +
+//                             residual[index + stepsize/2] ) / 2.0;
+//        oldValuesTemp[index] -=(oldValuesTemp[index - stepsize/2] +
+//                                  oldValuesTemp[index + stepsize/2] ) / 2.0;
+//        hierarchicalResidualNormsL1[level] += std::abs(residual[index] );
+//        hierarchicalResidualNormsL2[level] += residual[index] * residual[index];
+//        amplificationNom += std::pow(residual[index] + oldValuesTemp[index], 2 );
+//        amplificationDenom += std::pow(oldValuesTemp[index], 2 );
+//        index += stepsize;
+//      }
+//      hierarchicalResidualNormsL2[level] = std::sqrt(hierarchicalResidualNormsL2[level] );
+//      hierarchicalAmplification[level] = std::sqrt(amplificationNom) / std::sqrt(amplificationDenom);
+//      treatedEntries += entriesCurrentLevel;
+//      entriesCurrentLevel /= 2;
+//    }
+//    hierarchicalResidualNormsL1[0] =
+//        std::abs(residual[0]) + std::abs(residual[entries-1] );
+//    hierarchicalResidualNormsL2[0] = std::sqrt(
+//        residual[0] * residual[0] + residual[entries-1] * residual[entries-1] );
+//    hierarchicalAmplification[0] =
+//        std::sqrt(std::pow(values[0], 2) + std::pow(values[entries-1], 2)) /
+//        std::sqrt(std::pow(oldValues[0], 2) + std::pow(oldValues[entries-1], 2));
+//    for(size_t i=0; i < levels; i++ ){
+//      _residualWriterL1.writeData("L1-Residual-level-" + i, residualNormL1 );
+//      _residualWriterL2.writeData("L2-Residual-level-" + i, residualNormL2 );
+//      _amplificationWriter.writeData("Amplification-level-" + i, amplification );
+//    }
+//  }
+//}
+
+}} // namespace precice, cplscheme