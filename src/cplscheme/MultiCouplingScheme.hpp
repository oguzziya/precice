#pragma once

#include <map>
#include <string>
#include <vector>
#include "BaseCouplingScheme.hpp"
#include "cplscheme/Constants.hpp"
#include "logging/Logger.hpp"
#include "m2n/SharedPointer.hpp"
#include "mesh/SharedPointer.hpp"

namespace precice {
namespace cplscheme {
struct CouplingData;
struct ExchangeData;

/**
 * @brief A coupling scheme with multiple participants.
 *
 * ! General description
 * A MultiCouplingScheme couples multiple participants in a fully implicit fashion.
 * It is a specialization of BaseCouplingScheme.
 *
 */
class MultiCouplingScheme : public BaseCouplingScheme {
public:
  /**
 * @brief Constructor.
 *
 * @param[in] maxTime Simulation time limit, or UNDEFINED_TIME.
 * @param[in] maxTimeWindows Simulation time windows limit, or UNDEFINED_TIMEWINDOWS.
 * @param[in] timeWindowSize Simulation time window size.
 * @param[in] validDigits valid digits for computation of the remainder of a time window
 * @param[in] localParticipant Name of participant using this coupling scheme.
 * @param[in] m2ns M2N communications to all other participants of coupling scheme.
 * @param[in] dtMethod Method used for determining the time window size, see https://www.precice.org/couple-your-code-timestep-sizes.html
 * @param[in] maxIterations maximum number of coupling sub-iterations allowed.
 */
  MultiCouplingScheme(
      double                             maxTime,
      int                                maxTimeWindows,
      double                             timeWindowSize,
      int                                validDigits,
      const std::string &                localParticipant,
      std::map<std::string, m2n::PtrM2N> m2ns,
      constants::TimesteppingMethod      dtMethod,
      const std::string &                controller,
      int                                maxIterations = -1);

  /// Adds data to be sent on data exchange and possibly be modified during coupling iterations.
  void addDataToSend(
      mesh::PtrData data,
      mesh::PtrMesh mesh,
      bool          initialize,
      std::string   to);

  /// Adds data to be received on data exchange.
  void addDataToReceive(
      mesh::PtrData data,
      mesh::PtrMesh mesh,
      bool          initialize,
      std::string   from);

  /// returns list of all coupling partners
  std::vector<std::string> getCouplingPartners() const override final;

  /**
   * @returns true, if coupling scheme has any sendData
   */
  bool hasAnySendData() override final
  {
    return std::any_of(_sendDataVector.cbegin(), _sendDataVector.cend(), [](const auto &sendExchange) { return not sendExchange.second.empty(); });
  }

private:
  /**
   * @brief A vector of m2ns. A m2n is a communication device to the other coupling participant.
   */
  std::map<std::string, m2n::PtrM2N> _m2ns;

  /**
   * @brief A vector of all data to be received.
   */
  std::map<std::string, DataMap> _receiveDataVector;

  /**
   * @brief A vector of all data to be sent.
   */
  std::map<std::string, DataMap> _sendDataVector;

  logging::Logger _log{"cplscheme::MultiCouplingScheme"};

  /**
   * @brief Exchanges all data between the participants of the MultiCouplingScheme and applies acceleration.
   * @returns true, if iteration converged
   */
  bool exchangeDataAndAccelerate() override;

  /**
   * @brief MultiCouplingScheme applies acceleration to _allData
   * @returns DataMap bein accelerated
   */
  DataMap &getAccelerationData() override
  {
    return _allData;
  }

  /**
   * @brief Initialization of MultiCouplingScheme is similar to ParallelCouplingScheme. We only have to iterate over all pieces of data in _sendDataVector and _receiveDataVector.
   */
  void initializeImplementation() override;

  /**
   * @brief Exchanges data, if it has to be initialized.
   */
  void exchangeInitialData() override;
<<<<<<< HEAD

  /**
   * @brief Needed for setting up convergence measures
   * @param convMeasure Convergence measure to which the data field is assigned to
   * @param dataID Data field to be assigned
   */
  void assignDataToConvergenceMeasure(ConvergenceMeasureContext *convergenceMeasure, int dataID) override;

  /**
   * @brief MultiCouplingScheme has to call store for all receive and send data in the vectors
   */
  void storeData() override
  {
    for (auto &sendData : _sendDataVector) {
      store(sendData.second);
    }
    for (auto &receiveData : _receiveDataVector) {
      store(receiveData.second);
    }
  }

  bool receiveConvergence(const m2n::PtrM2N &m2n);
  void sendConvergence(const m2n::PtrM2N &m2n, bool convergence);

  std::string _controller;
  bool        _isController;
=======
>>>>>>> f1cb45f9
};

} // namespace cplscheme
} // namespace precice<|MERGE_RESOLUTION|>--- conflicted
+++ resolved
@@ -114,35 +114,18 @@
    * @brief Exchanges data, if it has to be initialized.
    */
   void exchangeInitialData() override;
-<<<<<<< HEAD
 
-  /**
-   * @brief Needed for setting up convergence measures
-   * @param convMeasure Convergence measure to which the data field is assigned to
-   * @param dataID Data field to be assigned
-   */
-  void assignDataToConvergenceMeasure(ConvergenceMeasureContext *convergenceMeasure, int dataID) override;
+  /// m2n communication to receive the convergence information in non-controller participant
+  bool receiveConvergence(const m2n::PtrM2N &m2n);
 
-  /**
-   * @brief MultiCouplingScheme has to call store for all receive and send data in the vectors
-   */
-  void storeData() override
-  {
-    for (auto &sendData : _sendDataVector) {
-      store(sendData.second);
-    }
-    for (auto &receiveData : _receiveDataVector) {
-      store(receiveData.second);
-    }
-  }
-
-  bool receiveConvergence(const m2n::PtrM2N &m2n);
+  /// m2n communication to send the convergence information from controller participant
   void sendConvergence(const m2n::PtrM2N &m2n, bool convergence);
 
+  /// name of the controller participant
   std::string _controller;
-  bool        _isController;
-=======
->>>>>>> f1cb45f9
+
+  /// if this is the controller or not
+  bool _isController;
 };
 
 } // namespace cplscheme
