// Copyright (C) 2011 Technische Universitaet Muenchen
// This file is part of the preCICE project. For conditions of distribution and
// use, please see the license notice at http://www5.in.tum.de/wiki/index.php/PreCICE_License
#include "PostProcessingConfiguration.hpp"
#include "cplscheme/impl/ConstantRelaxationPostProcessing.hpp"
#include "cplscheme/impl/AitkenPostProcessing.hpp"
#include "cplscheme/impl/HierarchicalAitkenPostProcessing.hpp"
#include "cplscheme/impl/IQNILSPostProcessing.hpp"
#include "cplscheme/impl/MVQNPostProcessing.hpp"
#include "cplscheme/impl/MMPostProcessing.hpp"
#include "cplscheme/impl/BroydenPostProcessing.hpp"
#include "cplscheme/impl/BaseQNPostProcessing.hpp"
#include "cplscheme/impl/PostProcessing.hpp"
#include <cplscheme/impl/BroydenPostProcessing.hpp>
#include "mesh/config/MeshConfiguration.hpp"
#include "mesh/Data.hpp"
#include "mesh/Mesh.hpp"
#include "utils/xml/XMLTag.hpp"
#include "utils/xml/XMLAttribute.hpp"
#include "utils/xml/ValidatorEquals.hpp"
#include "utils/xml/ValidatorOr.hpp"
#include "utils/Globals.hpp"

namespace precice {
namespace cplscheme {

tarch::logging::Log PostProcessingConfiguration::
      _log ( "precice::cplscheme::PostProcessingConfiguration" );

//const std::string & PostProcessingConfiguration:: getTag ()
//{
//  static std::string tag ( "post-processing" );
//  return tag;
//}

PostProcessingConfiguration:: PostProcessingConfiguration
(
  const mesh::PtrMeshConfiguration& meshConfig)
:
  TAG("post-processing"),
  TAG_RELAX("relaxation" ),
  TAG_INIT_RELAX("initial-relaxation"),
  TAG_MAX_USED_ITERATIONS("max-used-iterations"),
  TAG_TIMESTEPS_REUSED("timesteps-reused"),
  TAG_DATA("data"),
  TAG_FILTER("filter"),
  TAG_ESTIMATEJACOBIAN("estimate-jacobian"),
  ATTR_NAME("name"),
  ATTR_MESH("mesh"),
  ATTR_SCALING("scaling"),
  ATTR_VALUE("value"),
  ATTR_ENFORCE("enforce"),
  ATTR_SINGULARITYLIMIT("singularity-limit"),
  VALUE_CONSTANT("constant"),
  VALUE_AITKEN ("aitken"),
  VALUE_HIERARCHICAL_AITKEN("hierarchical-aitken"),
  VALUE_IQNILS ("IQN-ILS"),
  VALUE_MVQN("IQN-IMVJ"),
  VALUE_ManifoldMapping("MM"),
  VALUE_BROYDEN("broyden"),
  VALUE_QR1FILTER("QR1-filter"),
  VALUE_QR1_ABSFILTER("QR1_absolute-filter"),
  VALUE_QR2FILTER("QR2-filter"),
  VALUE_PODFILTER("POD-filter"),
  VALUE_NOFILTER("no-filter"),
  //_isValid(false),
  _meshConfig(meshConfig),
  _postProcessing(),
  _coarseModelOptimizationConfig(),
  _neededMeshes(),
  _config(),
  _isAddManifoldMappingTagAllowed(true)
{
  assertion(meshConfig.get() != nullptr);
}

void PostProcessingConfiguration:: connectTags(
    utils::XMLTag&                    parent){

  using namespace utils;

 // static int recursionCounter = 0;
 // recursionCounter++;

    XMLTag::Occurrence occ = XMLTag::OCCUR_NOT_OR_ONCE;
    std::list<XMLTag> tags;
    {
      XMLTag tag(*this, VALUE_CONSTANT, occ, TAG);
      addTypeSpecificSubtags(tag);
      tags.push_back(tag);
    }
    {
      XMLTag tag(*this, VALUE_AITKEN, occ, TAG);
      addTypeSpecificSubtags(tag);
      tags.push_back(tag);
    }
    {
      XMLTag tag(*this, VALUE_HIERARCHICAL_AITKEN, occ, TAG);
      addTypeSpecificSubtags(tag);
      tags.push_back(tag);
    }
    {
      XMLTag tag(*this, VALUE_IQNILS, occ, TAG);
      addTypeSpecificSubtags(tag);
      tags.push_back(tag);
    }
    {
      XMLTag tag(*this, VALUE_MVQN, occ, TAG);
      addTypeSpecificSubtags(tag);
      tags.push_back(tag);
    }
    //if(recursionCounter <= 1){
    if(_isAddManifoldMappingTagAllowed){
      {
        XMLTag tag(*this, VALUE_ManifoldMapping, occ, TAG);
        addTypeSpecificSubtags(tag);
        tags.push_back(tag);
      }
      _isAddManifoldMappingTagAllowed = false;
    }
    {
      XMLTag tag(*this, VALUE_BROYDEN, occ, TAG);
      addTypeSpecificSubtags(tag);
      tags.push_back(tag);
    }

<<<<<<< HEAD
    for (XMLTag& tag : tags) {
=======
    for (XMLTag& tag: tags){
>>>>>>> d8c5c907
      parent.addSubtag(tag);
    }
}

//bool PostProcessingConfiguration:: parseSubtag
//(
//  tarch::irr::io::IrrXMLReader * xmlReader )
//{
//  preciceTrace("parseSubtag()" );
//  using namespace utils;
//
//  XMLTag tag(TAG, XMLTag::OCCUR_ONCE );
//
//  XMLAttribute<std::string> attrType(ATTR_TYPE );
//  ValidatorEquals<std::string> validConstant(VALUE_CONSTANT );
//  ValidatorEquals<std::string> validAitken(VALUE_AITKEN );
//  ValidatorEquals<std::string> validHierarchAitken(VALUE_HIERARCHICAL_AITKEN );
//  ValidatorEquals<std::string> validIQNILS(VALUE_IQNILS );
//  attrType.setValidator (
//    validConstant || validAitken || validHierarchAitken|| validIQNILS );
//  tag.addAttribute(attrType );value
//
//  XMLAttribute<std::string> attrData(ATTR_DATA );
//  tag.addAttribute(attrData );
//
//  XMLAttribute<std::string> attrMesh(ATTR_MESH );
//  tag.addAttribute(attrMesh );
//
//  _isValid = tag.parse(xmlReader, *this );
//  _config = ConfigurationData ();
//  return _isValid;
//}

//bool PostProcessingConfiguration:: isValid() const
//{
//  return _isValid;
//}

impl::PtrPostProcessing PostProcessingConfiguration:: getPostProcessing()
{
  return _postProcessing;
}

PtrPostProcessingConfiguration PostProcessingConfiguration::getCoarseModelOptimizationConfig()
{
  return _coarseModelOptimizationConfig;
}


void PostProcessingConfiguration:: xmlTagCallback
(
  utils::XMLTag& callingTag )
{
  preciceTrace1("xmlTagCallback()", callingTag.getFullName());

  if (callingTag.getNamespace() == TAG){
      _config.type = callingTag.getName();
      //_coarseModelOptimizationConfig->clear();
  }

  if (callingTag.getName() == TAG_RELAX){
    _config.relaxationFactor = callingTag.getDoubleAttributeValue(ATTR_VALUE);
  }
  else if (callingTag.getName() == TAG_DATA){
    std::string dataName = callingTag.getStringAttributeValue(ATTR_NAME);
    _meshName = callingTag.getStringAttributeValue(ATTR_MESH);
    double scaling = 1.0;
    if(_config.type == VALUE_IQNILS || _config.type == VALUE_MVQN ||
       _config.type == VALUE_ManifoldMapping || _config.type == VALUE_BROYDEN){
      scaling = callingTag.getDoubleAttributeValue(ATTR_SCALING);
    }


    for(mesh::PtrMesh mesh : _meshConfig->meshes() ) {
      if(mesh->getName() == _meshName ) {
        for (mesh::PtrData data : mesh->data() ) {
          if (dataName == data->getName()){
            _config.dataIDs.push_back(data->getID());
            _config.scalings.insert(std::make_pair(data->getID(),scaling));
          }
        }
      }
    }

    if (_config.dataIDs.empty()){
      std::ostringstream stream;
      stream << "Data with name \"" << dataName << "\" associated to mesh \""
             << _meshName << "\" not found on configuration of post-processing";
      throw stream.str();
    }
    _neededMeshes.push_back(_meshName);
  }
  else if (callingTag.getName() == TAG_INIT_RELAX){
    _config.relaxationFactor = callingTag.getDoubleAttributeValue(ATTR_VALUE);
    _config.forceInitialRelaxation = callingTag.getBooleanAttributeValue(ATTR_ENFORCE);
  }
  else if (callingTag.getName() == TAG_MAX_USED_ITERATIONS){
    _config.maxIterationsUsed = callingTag.getIntAttributeValue(ATTR_VALUE);
  }
  else if (callingTag.getName() == TAG_TIMESTEPS_REUSED){
    _config.timestepsReused = callingTag.getIntAttributeValue(ATTR_VALUE);
  }
  else if (callingTag.getName() == TAG_FILTER){
	  auto f = callingTag.getStringAttributeValue(ATTR_NAME);
	  if(f == VALUE_QR1FILTER){
		  _config.filter = impl::PostProcessing::QR1FILTER;
	  }else if (f == VALUE_QR1_ABSFILTER){
	  		  _config.filter = impl::PostProcessing::QR1FILTER_ABS;
	  }else if (f == VALUE_QR2FILTER){
		  _config.filter = impl::PostProcessing::QR2FILTER;
	  }else if (f == VALUE_PODFILTER){
	  		  _config.filter = impl::PostProcessing::PODFILTER;
	  }else if (f == VALUE_NOFILTER){
		  _config.filter = impl::PostProcessing::NOFILTER;
	  }else {
	    preciceError("xmlTagCallback", "Filter "<<f<<" is not known and no valid filter name.");
	  }
	  _config.singularityLimit = callingTag.getDoubleAttributeValue(ATTR_SINGULARITYLIMIT);
  }else if (callingTag.getName() == TAG_ESTIMATEJACOBIAN) {
    if(_config.type == VALUE_ManifoldMapping)
         _config.estimateJacobian = callingTag.getBooleanAttributeValue(ATTR_VALUE);
  }
}

void PostProcessingConfiguration:: xmlEndTagCallback
(
  utils::XMLTag& callingTag )
{
  preciceTrace1("xmlEndTagCallback()", callingTag.getName());
  if (callingTag.getNamespace() == TAG){
    if (callingTag.getName() == VALUE_CONSTANT){
      _postProcessing = impl::PtrPostProcessing (
          new impl::ConstantRelaxationPostProcessing (
          _config.relaxationFactor, _config.dataIDs) );
    }
    else if (callingTag.getName() == VALUE_AITKEN){
      _postProcessing = impl::PtrPostProcessing (
          new impl::AitkenPostProcessing(
          _config.relaxationFactor, _config.dataIDs) );
    }
    else if (callingTag.getName() == VALUE_HIERARCHICAL_AITKEN){
      _postProcessing = impl::PtrPostProcessing (
          new impl::HierarchicalAitkenPostProcessing (
          _config.relaxationFactor, _config.dataIDs) );
    }
    else if (callingTag.getName() == VALUE_IQNILS){
      _postProcessing = impl::PtrPostProcessing (
          new impl::IQNILSPostProcessing(
          _config.relaxationFactor,
          _config.forceInitialRelaxation,
          _config.maxIterationsUsed,
          _config.timestepsReused,
          _config.filter, _config.singularityLimit,
          _config.dataIDs,
          _config.scalings) );
    }
    else if (callingTag.getName() == VALUE_MVQN){
		#ifndef PRECICE_NO_MPI
		  _postProcessing = impl::PtrPostProcessing (
			  new impl::MVQNPostProcessing(
			  _config.relaxationFactor,
			  _config.forceInitialRelaxation,
			  _config.maxIterationsUsed,
			  _config.timestepsReused,
			  _config.filter, _config.singularityLimit,
			  _config.dataIDs,
			  _config.scalings) );
		#else
      	  preciceError("xmlEndTagCallback()", "Post processing IQN-IMVJ only works if preCICE is compiled with MPI");
    #endif
    }
    else if (callingTag.getName() == VALUE_ManifoldMapping){

      // create coarse model optimization method recursive
      assertion((_coarseModelOptimizationConfig.get() != nullptr));
      assertion((_coarseModelOptimizationConfig->getPostProcessing().get() != nullptr));

      // create manifold mapping PP
      _postProcessing = impl::PtrPostProcessing (
        new impl::MMPostProcessing(
        _coarseModelOptimizationConfig->getPostProcessing(),                // coarse model optimization method
        _config.maxIterationsUsed,
        _config.timestepsReused,
        _config.filter, _config.singularityLimit,
        _config.estimateJacobian,
        _config.dataIDs,                                                    // fine data IDs
        _coarseModelOptimizationConfig->getPostProcessing()->getDataIDs(),  // coarse data IDs
        _config.scalings) );
    }
    else if (callingTag.getName() == VALUE_BROYDEN){
      _postProcessing = impl::PtrPostProcessing (
          new impl::BroydenPostProcessing(
          _config.relaxationFactor,
          _config.forceInitialRelaxation,
          _config.maxIterationsUsed,
          _config.timestepsReused,
          _config.filter, _config.singularityLimit,
          _config.dataIDs,
          _config.scalings) );
    }
    else {
      assertion(false );
    }
  }
}

void PostProcessingConfiguration:: clear()
{
  _config = ConfigurationData();
  _postProcessing = impl::PtrPostProcessing();
  _neededMeshes.clear();
}

void PostProcessingConfiguration:: addTypeSpecificSubtags
(
  utils::XMLTag& tag )
{
  using namespace utils;
  if(tag.getName() == VALUE_CONSTANT ) {
    XMLTag tagRelax(*this, TAG_RELAX, XMLTag::OCCUR_ONCE );
    XMLAttribute<double> attrValue(ATTR_VALUE );
    tagRelax.addAttribute(attrValue );
    tag.addSubtag(tagRelax );

    XMLTag tagData(*this, TAG_DATA, XMLTag::OCCUR_ONCE_OR_MORE );
    XMLAttribute<std::string> attrName(ATTR_NAME);
    XMLAttribute<std::string> attrMesh(ATTR_MESH);
    tagData.addAttribute(attrName);
    tagData.addAttribute(attrMesh);
    tag.addSubtag(tagData);
  }
  else if (tag.getName() == VALUE_AITKEN){
    XMLTag tagInitRelax(*this, TAG_INIT_RELAX, XMLTag::OCCUR_ONCE );
    XMLAttribute<double> attrValue(ATTR_VALUE );
    tagInitRelax.addAttribute(attrValue );
    XMLAttribute<bool> attrEnforce(ATTR_ENFORCE);
    attrEnforce.setDefaultValue(false);
    tagInitRelax.addAttribute(attrEnforce);
    tag.addSubtag(tagInitRelax);

    XMLTag tagData(*this, TAG_DATA, XMLTag::OCCUR_ONCE_OR_MORE );
    XMLAttribute<std::string> attrName(ATTR_NAME);
    XMLAttribute<std::string> attrMesh(ATTR_MESH);
    tagData.addAttribute(attrName);
    tagData.addAttribute(attrMesh);
    tag.addSubtag(tagData);
  }
  else if (tag.getName() == VALUE_HIERARCHICAL_AITKEN){
    XMLTag tagInitRelax(*this, TAG_INIT_RELAX, XMLTag::OCCUR_ONCE );
    XMLAttribute<double> attrValue(ATTR_VALUE );
    tagInitRelax.addAttribute(attrValue );
    XMLAttribute<bool> attrEnforce(ATTR_ENFORCE);
    attrEnforce.setDefaultValue(false);
    tagInitRelax.addAttribute(attrEnforce);
    tag.addSubtag(tagInitRelax);

    XMLTag tagData(*this, TAG_DATA, XMLTag::OCCUR_ONCE_OR_MORE );
    XMLAttribute<std::string> attrName(ATTR_NAME);
    XMLAttribute<std::string> attrMesh(ATTR_MESH);
    tagData.addAttribute(attrName);
    tagData.addAttribute(attrMesh);
    tag.addSubtag(tagData);
  }
  else if (tag.getName() == VALUE_IQNILS){
    XMLTag tagInitRelax(*this, TAG_INIT_RELAX, XMLTag::OCCUR_ONCE );
    XMLAttribute<double> attrDoubleValue(ATTR_VALUE);
    tagInitRelax.addAttribute(attrDoubleValue);
    XMLAttribute<bool> attrEnforce(ATTR_ENFORCE);
    attrEnforce.setDefaultValue(false);
    tagInitRelax.addAttribute(attrEnforce);
    tag.addSubtag(tagInitRelax);

    XMLTag tagMaxUsedIter(*this, TAG_MAX_USED_ITERATIONS, XMLTag::OCCUR_ONCE );
    XMLAttribute<int> attrIntValue(ATTR_VALUE );
    tagMaxUsedIter.addAttribute(attrIntValue );
    tag.addSubtag(tagMaxUsedIter );

    XMLTag tagTimestepsReused(*this, TAG_TIMESTEPS_REUSED, XMLTag::OCCUR_ONCE );
    tagTimestepsReused.addAttribute(attrIntValue );
    tag.addSubtag(tagTimestepsReused );

    XMLTag tagData(*this, TAG_DATA, XMLTag::OCCUR_ONCE_OR_MORE );
    XMLAttribute<std::string> attrName(ATTR_NAME);
    XMLAttribute<std::string> attrMesh(ATTR_MESH);
    XMLAttribute<double> attrScaling(ATTR_SCALING);
    attrScaling.setDefaultValue(1.0);
    attrScaling.setDocumentation("If the absolute values of two coupling variables"
         " differ too much, a scaling improves the performance of V-IQN-ILS");
    tagData.addAttribute(attrScaling);
    tagData.addAttribute(attrName);
    tagData.addAttribute(attrMesh);
    tag.addSubtag(tagData);

    XMLTag tagFilter(*this, TAG_FILTER, XMLTag::OCCUR_NOT_OR_ONCE );
    XMLAttribute<std::string> attrFilterName(ATTR_NAME );
    ValidatorEquals<std::string> validQR1(VALUE_QR1FILTER );
    ValidatorEquals<std::string> validQR1abs(VALUE_QR1_ABSFILTER );
    ValidatorEquals<std::string> validQR2(VALUE_QR2FILTER );
    ValidatorEquals<std::string> validPOD(VALUE_PODFILTER );
    ValidatorEquals<std::string> validNO(VALUE_NOFILTER );
    attrFilterName.setValidator (validQR1 || validQR1abs || validQR2|| validPOD || validNO);
   	tagFilter.addAttribute(attrFilterName);
   	XMLAttribute<double> attrSingularityLimit(ATTR_SINGULARITYLIMIT);
    attrSingularityLimit.setDefaultValue(1e-16);
    tagFilter.addAttribute(attrSingularityLimit);
   	tagFilter.setDocumentation("Type of filtering technique that is used to "
   			"maintain good conditioning in the least-squares system. Possible filters:\n"
   			"  QR1-filter: updateQR-dec with (relative) test R(i,i) < eps *||R||\n"
   			"  QR1_absolute-filter: updateQR-dec with (absolute) test R(i,i) < eps|\n"
   			"  QR2-filter: en-block QR-dec with test |v_orth| < eps * |v|\n");
   	tag.addSubtag(tagFilter);
  }
  else if (tag.getName() == VALUE_MVQN){
    XMLTag tagInitRelax(*this, TAG_INIT_RELAX, XMLTag::OCCUR_ONCE );
    XMLAttribute<double> attrDoubleValue(ATTR_VALUE);
    tagInitRelax.addAttribute(attrDoubleValue);
    XMLAttribute<bool> attrEnforce(ATTR_ENFORCE);
    attrEnforce.setDefaultValue(false);
    tagInitRelax.addAttribute(attrEnforce);
    tag.addSubtag(tagInitRelax);

    XMLTag tagMaxUsedIter(*this, TAG_MAX_USED_ITERATIONS, XMLTag::OCCUR_ONCE );
    XMLAttribute<int> attrIntValue(ATTR_VALUE );
    tagMaxUsedIter.addAttribute(attrIntValue );
    tag.addSubtag(tagMaxUsedIter );

    XMLTag tagTimestepsReused(*this, TAG_TIMESTEPS_REUSED, XMLTag::OCCUR_ONCE );
    tagTimestepsReused.addAttribute(attrIntValue );
    tag.addSubtag(tagTimestepsReused );

    XMLTag tagData(*this, TAG_DATA, XMLTag::OCCUR_ONCE_OR_MORE );
    XMLAttribute<std::string> attrName(ATTR_NAME);
    XMLAttribute<std::string> attrMesh(ATTR_MESH);
    XMLAttribute<double> attrScaling(ATTR_SCALING);
    attrScaling.setDefaultValue(1.0);
    attrScaling.setDocumentation("If the absolute values of two coupling variables"
         " differ too much, a scaling improves the performance of V-IQN-IMVJ");
    tagData.addAttribute(attrScaling);
    tagData.addAttribute(attrName);
    tagData.addAttribute(attrMesh);
    tag.addSubtag(tagData);

    XMLTag tagFilter(*this, TAG_FILTER, XMLTag::OCCUR_NOT_OR_ONCE );
    XMLAttribute<double> attrSingularityLimit(ATTR_SINGULARITYLIMIT);
    attrSingularityLimit.setDefaultValue(1e-16);
    tagFilter.addAttribute(attrSingularityLimit);
    XMLAttribute<std::string> attrFilterName(ATTR_NAME );
    ValidatorEquals<std::string> validQR1(VALUE_QR1FILTER );
    ValidatorEquals<std::string> validQR1abs(VALUE_QR1_ABSFILTER );
    ValidatorEquals<std::string> validQR2(VALUE_QR2FILTER );
    ValidatorEquals<std::string> validPOD(VALUE_PODFILTER );
    ValidatorEquals<std::string> validNO(VALUE_NOFILTER );
    attrFilterName.setValidator (validQR1 || validQR1abs || validQR2|| validPOD || validNO);
    tagFilter.addAttribute(attrFilterName);
    tagFilter.setDocumentation("Type of filtering technique that is used to "
	   			"maintain good conditioning in the least-squares system. Possible filters:\n"
	   			"  QR1-filter: updateQR-dec with (relative) test R(i,i) < eps *||R||\n"
	   			"  QR1_absolute-filter: updateQR-dec with (absolute) test R(i,i) < eps|\n"
	   			"  QR2-filter: en-block QR-dec with test |v_orth| < eps * |v|\n");
    tag.addSubtag(tagFilter);
  }
  else if (tag.getName() == VALUE_ManifoldMapping){

    // add coarse model optimization PostProcessing Tag
    // new PP config for coarse model optimization method (recursive definition)
     // _coarseModelOptimizationConfig->clear();
      if (_coarseModelOptimizationConfig.get() == nullptr) {
        _coarseModelOptimizationConfig = PtrPostProcessingConfiguration(
            new PostProcessingConfiguration(_meshConfig));
      }
      _coarseModelOptimizationConfig->setIsAddManifoldMappingTagAllowed(false);
      _coarseModelOptimizationConfig->connectTags(tag);

    XMLTag tagEstimateJacobian(*this, TAG_ESTIMATEJACOBIAN, XMLTag::OCCUR_NOT_OR_ONCE );
    XMLAttribute<bool> attrBoolValue(ATTR_VALUE);
    attrBoolValue.setDocumentation("If manifold mapping is used as post-processing one can switch"
                " between explicit estimation and updating of the Jacobian (multi-vector method)"
                " and a matrix free computation. The default is matrix free.");
    tagEstimateJacobian.addAttribute(attrBoolValue);
    tag.addSubtag(tagEstimateJacobian );


    XMLTag tagMaxUsedIter(*this, TAG_MAX_USED_ITERATIONS, XMLTag::OCCUR_ONCE );
    XMLAttribute<int> attrIntValue(ATTR_VALUE );
    tagMaxUsedIter.addAttribute(attrIntValue );
    tag.addSubtag(tagMaxUsedIter );

    XMLTag tagTimestepsReused(*this, TAG_TIMESTEPS_REUSED, XMLTag::OCCUR_ONCE );
    tagTimestepsReused.addAttribute(attrIntValue );
    tag.addSubtag(tagTimestepsReused );

    XMLTag tagData(*this, TAG_DATA, XMLTag::OCCUR_ONCE_OR_MORE );
    XMLAttribute<std::string> attrName(ATTR_NAME);
    XMLAttribute<std::string> attrMesh(ATTR_MESH);
    XMLAttribute<double> attrScaling(ATTR_SCALING);
    attrScaling.setDefaultValue(1.0);
    attrScaling.setDocumentation("If the absolute values of two coupling variables"
         " differ too much, a scaling improves the performance of V-IQN-IMVJ");
    tagData.addAttribute(attrScaling);
    tagData.addAttribute(attrName);
    tagData.addAttribute(attrMesh);
    tag.addSubtag(tagData);

    XMLTag tagFilter(*this, TAG_FILTER, XMLTag::OCCUR_NOT_OR_ONCE );
    XMLAttribute<std::string> attrFilterName(ATTR_NAME );
    ValidatorEquals<std::string> validQR1(VALUE_QR1FILTER );
    ValidatorEquals<std::string> validQR1abs(VALUE_QR1_ABSFILTER );
    ValidatorEquals<std::string> validQR2(VALUE_QR2FILTER );
    ValidatorEquals<std::string> validPOD(VALUE_PODFILTER );
    ValidatorEquals<std::string> validNO(VALUE_NOFILTER );
    attrFilterName.setValidator (validQR1 || validQR1abs || validQR2|| validPOD || validNO);
    tagFilter.addAttribute(attrFilterName);
    XMLAttribute<double> attrSingularityLimit(ATTR_SINGULARITYLIMIT);
    attrSingularityLimit.setDefaultValue(1e-16);
    tagFilter.addAttribute(attrSingularityLimit);
    tagFilter.setDocumentation("Type of filtering technique that is used to "
          "maintain good conditioning in the least-squares system. Possible filters:\n"
          "  QR1-filter: updateQR-dec with (relative) test R(i,i) < eps *||R||\n"
          "  QR1_absolute-filter: updateQR-dec with (absolute) test R(i,i) < eps|\n"
          "  QR2-filter: en-block QR-dec with test |v_orth| < eps * |v|\n");
    tag.addSubtag(tagFilter);
  }
  else if (tag.getName() == VALUE_BROYDEN){
    XMLTag tagInitRelax(*this, TAG_INIT_RELAX, XMLTag::OCCUR_ONCE );
    XMLAttribute<double> attrDoubleValue(ATTR_VALUE);
    tagInitRelax.addAttribute(attrDoubleValue);
    XMLAttribute<bool> attrEnforce(ATTR_ENFORCE);
    attrEnforce.setDefaultValue(false);
    tagInitRelax.addAttribute(attrEnforce);
    tag.addSubtag(tagInitRelax);

    XMLTag tagMaxUsedIter(*this, TAG_MAX_USED_ITERATIONS, XMLTag::OCCUR_ONCE );
    XMLAttribute<int> attrIntValue(ATTR_VALUE );
    tagMaxUsedIter.addAttribute(attrIntValue );
    tag.addSubtag(tagMaxUsedIter );

    XMLTag tagTimestepsReused(*this, TAG_TIMESTEPS_REUSED, XMLTag::OCCUR_ONCE );
    tagTimestepsReused.addAttribute(attrIntValue );
    tag.addSubtag(tagTimestepsReused );

    XMLTag tagData(*this, TAG_DATA, XMLTag::OCCUR_ONCE_OR_MORE );
    XMLAttribute<std::string> attrName(ATTR_NAME);
    XMLAttribute<std::string> attrMesh(ATTR_MESH);
    XMLAttribute<double> attrScaling(ATTR_SCALING);
    attrScaling.setDefaultValue(1.0);
    attrScaling.setDocumentation("If the absolute values of two coupling variables"
         " differ too much, a scaling improves the performance of Broyden post-processing.");
    tagData.addAttribute(attrScaling);
    tagData.addAttribute(attrName);
    tagData.addAttribute(attrMesh);
    tag.addSubtag(tagData);
  }
  else {
    preciceError("addTypeSpecificSubtag()", "Post-processing of type \""
                 << tag.getName() << "\" is unknown!" );
  }
}

}} // namespace precice, cplscheme<|MERGE_RESOLUTION|>--- conflicted
+++ resolved
@@ -124,11 +124,8 @@
       tags.push_back(tag);
     }
 
-<<<<<<< HEAD
+
     for (XMLTag& tag : tags) {
-=======
-    for (XMLTag& tag: tags){
->>>>>>> d8c5c907
       parent.addSubtag(tag);
     }
 }
