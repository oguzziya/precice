#include "IQNILSPostProcessing.hpp"
#include "cplscheme/CouplingData.hpp"
#include "utils/Globals.hpp"
#include "mesh/Mesh.hpp"
#include "mesh/Vertex.hpp"
#include "utils/Dimensions.hpp"
#include "io/TXTWriter.hpp"
#include "io/TXTReader.hpp"
#include "utils/MasterSlave.hpp"
#include "utils/EventTimings.hpp"
#include "utils/EigenHelperFunctions.hpp"
#include "QRFactorization.hpp"
#include "Eigen/Dense"
#include <sys/unistd.h>

#include "tarch/tests/TestMacros.h"

#include <time.h>

//#include "utils/NumericalCompare.hpp"

using precice::utils::Event;

namespace precice {
namespace cplscheme {
namespace impl {

// logging::Logger IQNILSPostProcessing::
//       _log("precice::cplscheme::impl::IQNILSPostProcessing");

IQNILSPostProcessing:: IQNILSPostProcessing
(
  double initialRelaxation,
  bool forceInitialRelaxation,
  int    maxIterationsUsed,
  int    timestepsReused,
  int 	 filter,
  double singularityLimit,
  std::vector<int> dataIDs,
  PtrPreconditioner preconditioner)
:
  BaseQNPostProcessing(initialRelaxation, forceInitialRelaxation, maxIterationsUsed, timestepsReused,
		       filter, singularityLimit, dataIDs, preconditioner),
  _secondaryOldXTildes(),
  _secondaryMatricesW(),
  _secondaryMatricesWBackup()
{
}

void IQNILSPostProcessing::initialize
(
  DataMap& cplData )
{
  Event e("initialize()", true, true); // time measurement, barrier

  // do common QN post processing initialization
  BaseQNPostProcessing::initialize(cplData);

  double init = 0.0;
  // Fetch secondary data IDs, to be relaxed with same coefficients from IQN-ILS
  for (DataMap::value_type& pair: cplData){
    if (not utils::contained(pair.first, _dataIDs)){
      int secondaryEntries = pair.second->values->size();
      utils::append(_secondaryOldXTildes[pair.first], (Eigen::VectorXd) Eigen::VectorXd::Zero(secondaryEntries));
    }
  }
}


void IQNILSPostProcessing::updateDifferenceMatrices
(
  DataMap& cplData)
{
  Event e("IQNILSPostProcessing::updateDifferenceMatrices", true, true); // time measurement, barrier
	// Compute residuals of secondary data
	for (int id: _secondaryDataIDs){
		Eigen::VectorXd& secResiduals = _secondaryResiduals[id];
		PtrCouplingData data = cplData[id];
		assertion(secResiduals.size() == data->values->size(),
				secResiduals.size(), data->values->size());
		secResiduals = *(data->values);
		secResiduals -= data->oldValues.col(0);
	}

	if (_firstIteration && (_firstTimeStep || _forceInitialRelaxation)){
		// constant relaxation: for secondary data called from base class
	}else{
		if (not _firstIteration) {
			bool columnLimitReached = getLSSystemCols() == _maxIterationsUsed;
			bool overdetermined = getLSSystemCols() <= getLSSystemRows();
			if (not columnLimitReached && overdetermined) {

				// Append column for secondary W matrices
				for (int id: _secondaryDataIDs) {
				  utils::appendFront(_secondaryMatricesW[id], _secondaryResiduals[id]);
				}
			}
			else {
				// Shift column for secondary W matrices
				for (int id: _secondaryDataIDs) {
				  utils::shiftSetFirst(_secondaryMatricesW[id], _secondaryResiduals[id]);
				}
			}

			// Compute delta_x_tilde for secondary data
			for (int id: _secondaryDataIDs) {
				Eigen::MatrixXd& secW = _secondaryMatricesW[id];
				assertion(secW.rows() == cplData[id]->values->size(), secW.rows(), cplData[id]->values->size());
				secW.col(0) = *(cplData[id]->values);
				secW.col(0) -= _secondaryOldXTildes[id];
			}
		}

		// Store x_tildes for secondary data
		for (int id: _secondaryDataIDs) {
			assertion(_secondaryOldXTildes[id].size() == cplData[id]->values->size(),
					_secondaryOldXTildes[id].size(), cplData[id]->values->size());
			_secondaryOldXTildes[id] = *(cplData[id]->values);
		}
	}
  
  // call the base method for common update of V, W matrices
  BaseQNPostProcessing::updateDifferenceMatrices(cplData);
}


void IQNILSPostProcessing::computeUnderrelaxationSecondaryData
(
  DataMap& cplData)
{
    //Store x_tildes for secondary data
    for (int id: _secondaryDataIDs){
      assertion(_secondaryOldXTildes[id].size() == cplData[id]->values->size(),
                 _secondaryOldXTildes[id].size(), cplData[id]->values->size());
      _secondaryOldXTildes[id] = *(cplData[id]->values);
    }

    // Perform underrelaxation with initial relaxation factor for secondary data
    for (int id: _secondaryDataIDs){
      PtrCouplingData data = cplData[id];
      auto& values = *(data->values);
      auto& secResiduals = _secondaryResiduals[id];
      secResiduals = (1.0 - _initialRelaxation) * data->oldValues.col(0);    // old

      values +=  (values * _initialRelaxation) + secResiduals;
    }
}


void IQNILSPostProcessing::computeQNUpdate
(PostProcessing::DataMap& cplData, Eigen::VectorXd& xUpdate)
{
	preciceTrace("computeQNUpdate()");
  Event e("computeNewtonUpdate", true, true); // time measurement, barrier

  DEBUG("   Compute Newton factors");

  // Calculate QR decomposition of matrix V and solve Rc = -Qr
  Eigen::VectorXd c;

	// for master-slave mode and procs with no vertices,
	// qrV.cols() = getLSSystemCols() and _qrV.rows() = 0
	auto Q = _qrV.matrixQ();
	auto R = _qrV.matrixR();

	if(!_hasNodesOnInterface){
	  assertion(_qrV.cols() == getLSSystemCols(), _qrV.cols(), getLSSystemCols());
	  assertion(_qrV.rows() == 0, _qrV.rows());
	  assertion(Q.size() == 0, Q.size());
	}

	Eigen::VectorXd _local_b = Eigen::VectorXd::Zero(_qrV.cols());
	Eigen::VectorXd _global_b;

	Event e_qrsolve("solve: R alpha = -Q^T r", true, true); // time measurement, barrier

	// need to scale the residual to compensate for the scaling in c = R^-1 * Q^T * P^-1 * residual'
	// it is also possible to apply the inverse scaling weights from the right to the vector c
	_preconditioner->apply(_residuals);
	_local_b = Q.transpose() * _residuals;
	_preconditioner->revert(_residuals);
	_local_b *= -1.0; // = -Qr

	assertion(c.size() == 0, c.size());
	// reserve memory for c
	utils::append(c, (Eigen::VectorXd) Eigen::VectorXd::Zero(_local_b.size()));

	// compute rhs Q^T*res in parallel
	if (not utils::MasterSlave::_masterMode && not utils::MasterSlave::_slaveMode) {
		assertion(Q.cols() == getLSSystemCols(), Q.cols(), getLSSystemCols());
		// back substitution
		c = R.triangularView<Eigen::Upper>().solve<Eigen::OnTheLeft>(_local_b);
	}else{
	   assertion(utils::MasterSlave::_communication.get() != nullptr);
	   assertion(utils::MasterSlave::_communication->isConnected());
	   if(_hasNodesOnInterface)  assertion(Q.cols() == getLSSystemCols(), Q.cols(), getLSSystemCols());
	   assertion(_local_b.size() == getLSSystemCols(), _local_b.size(), getLSSystemCols());

	   if(utils::MasterSlave::_masterMode){
	     assertion(_global_b.size() == 0, _global_b.size());
	   }
	   utils::append(_global_b, (Eigen::VectorXd) Eigen::VectorXd::Zero(_local_b.size()));

	   // do a reduce operation to sum up all the _local_b vectors
	   utils::MasterSlave::reduceSum(_local_b.data(), _global_b.data(), _local_b.size()); // size = getLSSystemCols() = _local_b.size()

	   // back substitution R*c = b only in master node
	   if(utils::MasterSlave::_masterMode)
	     c = R.triangularView<Eigen::Upper>().solve<Eigen::OnTheLeft>(_global_b);

	  // broadcast coefficients c to all slaves
	  utils::MasterSlave::broadcast(c.data(), c.size());
	}
	e_qrsolve.stop();

<<<<<<< HEAD

	// REOMVE!!
	c = _matrixV.householderQr().solve(-_residuals);

	preciceDebug("   Apply Newton factors");

=======
	DEBUG("   Apply Newton factors");
>>>>>>> da7fc3c7
	// compute x updates from W and coefficients c, i.e, xUpdate = c*W
	xUpdate = ((_matrixW-_matrixV) + 1.*_matrixV) * c;
	//xUpdate = _matrixW * c;


<<<<<<< HEAD
	preciceDebug("c = " << c);
=======
	//DEBUG("c = " << c);
>>>>>>> da7fc3c7


  /**
   *  perform QN-Update step for the secondary Data
   */

	// If the previous time step converged within one single iteration, nothing was added
	// to the LS system matrices and they need to be restored from the backup at time T-2
    if (not _firstTimeStep && (getLSSystemCols() < 1) && (_timestepsReused == 0) && not _forceInitialRelaxation) {
		DEBUG("   Last time step converged after one iteration. Need to restore the secondaryMatricesW from backup.");
		_secondaryMatricesW = _secondaryMatricesWBackup;
	}

	// Perform QN relaxation for secondary data
	for (int id: _secondaryDataIDs){
	  PtrCouplingData data = cplData[id];
	  auto& values = *(data->values);
	  assertion(_secondaryMatricesW[id].cols() == c.size(), _secondaryMatricesW[id].cols(), c.size());
	  values = _secondaryMatricesW[id] * c;
	  assertion(values.size() == data->oldValues.col(0).size(), values.size(), data->oldValues.col(0).size());
	  values += data->oldValues.col(0);
	  assertion(values.size() == _secondaryResiduals[id].size(), values.size(), _secondaryResiduals[id].size());
	  values += _secondaryResiduals[id];
	}

	// pending deletion: delete old secondaryMatricesW
	if (_firstIteration && _timestepsReused == 0 && not _forceInitialRelaxation) {
		// save current secondaryMatrix data in case the coupling for the next time step will terminate
		// after the first iteration (no new data, i.e., V = W = 0)
		if(getLSSystemCols() > 0){
			_secondaryMatricesWBackup = _secondaryMatricesW;
		}
		for (int id: _secondaryDataIDs){
			_secondaryMatricesW[id].resize(0,0);
		}
	}
}



void IQNILSPostProcessing:: specializedIterationsConverged
(
   DataMap & cplData)
{
  Event e(__func__, true, true); // time measurement, barrier

  if (_matrixCols.front() == 0){ // Did only one iteration
    _matrixCols.pop_front(); 
  }

  if (_timestepsReused == 0){
    if (_forceInitialRelaxation)
    {
      for (int id: _secondaryDataIDs) {
        _secondaryMatricesW[id].resize(0,0);
      }
    } else {
      /**
       * pending deletion (after first iteration of next time step
       * Using the matrices from the old time step for the first iteration
       * is better than doing underrelaxation as first iteration of every time step
       */
    }
  }
  else if ((int)_matrixCols.size() > _timestepsReused){
    int toRemove = _matrixCols.back();
    for (int id: _secondaryDataIDs){
      Eigen::MatrixXd& secW = _secondaryMatricesW[id];
      assertion(secW.cols() > toRemove, secW, toRemove, id);
      for (int i=0; i < toRemove; i++){
        utils::removeColumnFromMatrix(secW, secW.cols() - 1);
      }
    }
  }
  //e.stop(true);
}


void IQNILSPostProcessing:: removeMatrixColumn
(
  int columnIndex)
{
  assertion(_matrixV.cols() > 1);
  // remove column from secondary Data Matrix W
  for (int id: _secondaryDataIDs){
    utils::removeColumnFromMatrix(_secondaryMatricesW[id], columnIndex);
   }

	BaseQNPostProcessing::removeMatrixColumn(columnIndex);
}

}}} // namespace precice, cplscheme, impl<|MERGE_RESOLUTION|>--- conflicted
+++ resolved
@@ -213,26 +213,16 @@
 	}
 	e_qrsolve.stop();
 
-<<<<<<< HEAD
-
 	// REOMVE!!
 	c = _matrixV.householderQr().solve(-_residuals);
 
-	preciceDebug("   Apply Newton factors");
-
-=======
+
 	DEBUG("   Apply Newton factors");
->>>>>>> da7fc3c7
 	// compute x updates from W and coefficients c, i.e, xUpdate = c*W
 	xUpdate = ((_matrixW-_matrixV) + 1.*_matrixV) * c;
 	//xUpdate = _matrixW * c;
 
-
-<<<<<<< HEAD
-	preciceDebug("c = " << c);
-=======
 	//DEBUG("c = " << c);
->>>>>>> da7fc3c7
 
 
   /**
