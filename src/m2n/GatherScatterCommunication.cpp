#include "GatherScatterCommunication.hpp"
#include "com/Communication.hpp"
#include "mesh/Mesh.hpp"
#include "utils/MasterSlave.hpp"

namespace precice
{
namespace m2n
{
GatherScatterCommunication::GatherScatterCommunication(
    com::PtrCommunication com,
    mesh::PtrMesh         mesh)
    : DistributedCommunication(mesh),
      _com(com),
      _isConnected(false)
{
}

GatherScatterCommunication::~GatherScatterCommunication()
{
  if (isConnected()) {
    closeConnection();
  }
}

bool GatherScatterCommunication::isConnected() const
{
  return _isConnected;
}

void GatherScatterCommunication::acceptConnection(
    const std::string &acceptorName,
    const std::string &requesterName)
{
  PRECICE_TRACE(acceptorName, requesterName);
  PRECICE_ASSERT(utils::MasterSlave::isSlave() || _com->isConnected());
  _isConnected = true;
}

void GatherScatterCommunication::requestConnection(
    const std::string &acceptorName,
    const std::string &requesterName)
{
  PRECICE_TRACE(acceptorName, requesterName);
  PRECICE_ASSERT(utils::MasterSlave::isSlave() || _com->isConnected());
  _isConnected = true;
}

void GatherScatterCommunication::closeConnection()
{
  PRECICE_TRACE();
  PRECICE_ASSERT(utils::MasterSlave::isSlave() || not _com->isConnected());
  _isConnected = false;
}

void GatherScatterCommunication::send(
    double const *itemsToSend,
    size_t  size,
    int     valueDimension)
{
  PRECICE_TRACE(size);
  PRECICE_ASSERT(utils::MasterSlave::isSlave() || utils::MasterSlave::isMaster());
  PRECICE_ASSERT(utils::MasterSlave::_communication.get() != nullptr);
  PRECICE_ASSERT(utils::MasterSlave::_communication->isConnected());
  PRECICE_ASSERT(utils::MasterSlave::getSize() > 1);
  PRECICE_ASSERT(utils::MasterSlave::getRank() != -1);

  // Gather data
  if (utils::MasterSlave::isSlave()) { // Slave
    if (size > 0) {
      utils::MasterSlave::_communication->send(itemsToSend, size, 0);
    }
  } else { // Master
    PRECICE_ASSERT(utils::MasterSlave::getRank() == 0);
    mesh::Mesh::VertexDistribution  &vertexDistribution = _mesh->getVertexDistribution();
    int                              globalSize         = _mesh->getGlobalNumberOfVertices() * valueDimension;
    PRECICE_DEBUG("Global Size = " << globalSize);
    std::vector<double> globalItemsToSend(globalSize);

    // Master data
    for (size_t i = 0; i < vertexDistribution[0].size(); i++) {
      for (int j = 0; j < valueDimension; j++) {
        globalItemsToSend[vertexDistribution[0][i] * valueDimension + j] += itemsToSend[i * valueDimension + j];
      }
    }

    // Slaves data
    for (int rankSlave = 1; rankSlave < utils::MasterSlave::getSize(); rankSlave++) {
      int slaveSize = vertexDistribution[rankSlave].size() * valueDimension;
      PRECICE_DEBUG("Slave Size = " << slaveSize);
      if (slaveSize > 0) {
        std::vector<double> valuesSlave(slaveSize);
        utils::MasterSlave::_communication->receive(valuesSlave.data(), slaveSize, rankSlave);
        for (size_t i = 0; i < vertexDistribution[rankSlave].size(); i++) {
          for (int j = 0; j < valueDimension; j++) {
            globalItemsToSend[vertexDistribution[rankSlave][i] * valueDimension + j] += valuesSlave[i * valueDimension + j];
          }
        }
      }
    }

    // Send data to other master
    _com->send(globalItemsToSend.data(), globalSize, 0);
  } // Master
}

void GatherScatterCommunication::receive(
    double *itemsToReceive,
    size_t  size,
    int     valueDimension)
{
  PRECICE_TRACE(size);
  PRECICE_ASSERT(utils::MasterSlave::isSlave() || utils::MasterSlave::isMaster());
  PRECICE_ASSERT(utils::MasterSlave::_communication.get() != nullptr);
  PRECICE_ASSERT(utils::MasterSlave::_communication->isConnected());
  PRECICE_ASSERT(utils::MasterSlave::getSize() > 1);
  PRECICE_ASSERT(utils::MasterSlave::getRank() != -1);

  std::vector<double> globalItemsToReceive;

  // Receive data at master
  if (utils::MasterSlave::isMaster()) {
    int globalSize = _mesh->getGlobalNumberOfVertices() * valueDimension;
    PRECICE_DEBUG("Global Size = " << globalSize);
    globalItemsToReceive.resize(globalSize);
    _com->receive(globalItemsToReceive.data(), globalSize, 0);
  }

  // Scatter data
  if (utils::MasterSlave::isSlave()) { // Slave
    if (size > 0) {
      PRECICE_DEBUG("itemsToRec[0] = " << itemsToReceive[0]);
      utils::MasterSlave::_communication->receive(itemsToReceive, size, 0);
      PRECICE_DEBUG("itemsToRec[0] = " << itemsToReceive[0]);
    }
  } else { // Master
    PRECICE_ASSERT(utils::MasterSlave::getRank() == 0);
    mesh::Mesh::VertexDistribution &vertexDistribution = _mesh->getVertexDistribution();

    // Master data
    for (size_t i = 0; i < vertexDistribution[0].size(); i++) {
      for (int j = 0; j < valueDimension; j++) {
        itemsToReceive[i * valueDimension + j] = globalItemsToReceive[vertexDistribution[0][i] * valueDimension + j];
      }
    }

    // Slaves data
    for (int rankSlave = 1; rankSlave < utils::MasterSlave::getSize(); rankSlave++) {
      int slaveSize = vertexDistribution[rankSlave].size() * valueDimension;
      PRECICE_DEBUG("Slave Size = " << slaveSize);
      if (slaveSize > 0) {
        std::vector<double> valuesSlave(slaveSize);
        for (size_t i = 0; i < vertexDistribution[rankSlave].size(); i++) {
          for (int j = 0; j < valueDimension; j++) {
            valuesSlave[i * valueDimension + j] = globalItemsToReceive[vertexDistribution[rankSlave][i] * valueDimension + j];
          }
        }
        utils::MasterSlave::_communication->send(valuesSlave.data(), slaveSize, rankSlave);
        PRECICE_DEBUG("valuesSlave[0] = " << valuesSlave[0]);
      }
    }
  } // Master
}

void GatherScatterCommunication::acceptPreConnection(
  std::string const &acceptorName,
  std::string const &requesterName)
{  
  PRECICE_ASSERT(false, "This method can only be used with the point to point communication scheme");
}
 
void GatherScatterCommunication::requestPreConnection(
  std::string const &acceptorName,
  std::string const &requesterName)
{
  PRECICE_ASSERT(false, "This method can only be used with the point to point communication scheme");
}

<<<<<<< HEAD
void GatherScatterCommunication::broadcastSend(const int &itemToSend)
=======
void GatherScatterCommunication::broadcastSend(const double &itemToSend)
>>>>>>> caaa2a2a
{
  PRECICE_ASSERT(false, "This method can only be used with the point to point communication scheme");
}

<<<<<<< HEAD
void GatherScatterCommunication::broadcastReceive(std::vector<int> &itemToReceive)
=======
void GatherScatterCommunication::broadcastReceive(double &itemToReceive)
>>>>>>> caaa2a2a
{
  PRECICE_ASSERT(false, "This method can only be used with the point to point communication scheme");
}

void GatherScatterCommunication::broadcastSendMesh()
{
  PRECICE_ASSERT(false, "This method can only be used with the point to point communication scheme");
}

void GatherScatterCommunication::broadcastReceiveMesh()
{
  PRECICE_ASSERT(false, "This method can only be used with the point to point communication scheme");
}

<<<<<<< HEAD
void GatherScatterCommunication::broadcastSendLCM(std::map<int, std::vector<int>> &localCommunicationMap)
=======
void GatherScatterCommunication::broadcastSendLCM(CommunicationMap &localCommunicationMap)
>>>>>>> caaa2a2a
{
  PRECICE_ASSERT(false, "This method can only be used with the point to point communication scheme");
}

<<<<<<< HEAD
void GatherScatterCommunication::broadcastReceiveLCM(std::map<int, std::vector<int>> &localCommunicationMap)
=======
void GatherScatterCommunication::broadcastReceiveLCM(CommunicationMap &localCommunicationMap)
>>>>>>> caaa2a2a
{
  PRECICE_ASSERT(false, "This method can only be used with the point to point communication scheme");
}

} // namespace m2n
} // namespace precice<|MERGE_RESOLUTION|>--- conflicted
+++ resolved
@@ -176,20 +176,12 @@
   PRECICE_ASSERT(false, "This method can only be used with the point to point communication scheme");
 }
 
-<<<<<<< HEAD
 void GatherScatterCommunication::broadcastSend(const int &itemToSend)
-=======
-void GatherScatterCommunication::broadcastSend(const double &itemToSend)
->>>>>>> caaa2a2a
-{
-  PRECICE_ASSERT(false, "This method can only be used with the point to point communication scheme");
-}
-
-<<<<<<< HEAD
+{
+  PRECICE_ASSERT(false, "This method can only be used with the point to point communication scheme");
+}
+
 void GatherScatterCommunication::broadcastReceive(std::vector<int> &itemToReceive)
-=======
-void GatherScatterCommunication::broadcastReceive(double &itemToReceive)
->>>>>>> caaa2a2a
 {
   PRECICE_ASSERT(false, "This method can only be used with the point to point communication scheme");
 }
@@ -204,20 +196,12 @@
   PRECICE_ASSERT(false, "This method can only be used with the point to point communication scheme");
 }
 
-<<<<<<< HEAD
-void GatherScatterCommunication::broadcastSendLCM(std::map<int, std::vector<int>> &localCommunicationMap)
-=======
 void GatherScatterCommunication::broadcastSendLCM(CommunicationMap &localCommunicationMap)
->>>>>>> caaa2a2a
-{
-  PRECICE_ASSERT(false, "This method can only be used with the point to point communication scheme");
-}
-
-<<<<<<< HEAD
-void GatherScatterCommunication::broadcastReceiveLCM(std::map<int, std::vector<int>> &localCommunicationMap)
-=======
+{
+  PRECICE_ASSERT(false, "This method can only be used with the point to point communication scheme");
+}
+
 void GatherScatterCommunication::broadcastReceiveLCM(CommunicationMap &localCommunicationMap)
->>>>>>> caaa2a2a
 {
   PRECICE_ASSERT(false, "This method can only be used with the point to point communication scheme");
 }
