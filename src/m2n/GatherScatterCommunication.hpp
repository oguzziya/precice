--- conflicted
+++ resolved
@@ -95,33 +95,19 @@
       int     valueDimension) override;
 
    /**
-<<<<<<< HEAD
-   * @brief Broadcasts an int to connected ranks       
-   *        This method has not been implemented yet.    
-=======
    * @brief Broadcasts an int to connected ranks
->>>>>>> a822b68f
    *
    * @todo: Ideally this should not be here
    */
   void broadcastSend(const int &itemToSend) override;
 
   /**
-<<<<<<< HEAD
-   * @brief Receives an int from a connected rank
-   *        This method has not been implemented yet.    
-   *
-   * @todo: Ideally this should not be here
-   */
-  void broadcastReceive(std::vector<int> &itemToReceive) override;
-=======
    * @brief Receives an int per connected rank on remote participant
    * @para[out] itemToReceive received ints from remote ranks are stored with the sender rank order    
    *
    * @todo: Ideally this should not be here
    */
   void broadcastReceiveAll(std::vector<int> &itemToReceive) override;
->>>>>>> a822b68f
 
   /**
    * @brief All ranks send their mesh partition to remote local  connected ranks.
