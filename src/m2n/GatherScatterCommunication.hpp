--- conflicted
+++ resolved
@@ -54,36 +54,18 @@
   virtual void requestConnection(
       const std::string &acceptorName,
       const std::string &requesterName);
-<<<<<<< HEAD
-  
-  /** same as acceptconnection, but this one does not need vertex distribution
-      and instead gets communication map directly from mesh. 
-   
-   *  This one is used only to create initial communication Map.    
-=======
-
   /** 
    *  This method has not implemented here yet.    
    *  @todo: Ideally this should not be here
->>>>>>> 72257e55
    */
   virtual void acceptPreConnection(
     std::string const &acceptorName,
     std::string const &requesterName);
-  
-<<<<<<< HEAD
-  /** same as requestConnection, but this one does not need vertex distribution
-      and instead gets communication map directly from mesh. 
-   
-   *  This one is used only to create initial communication Map.    
-   */  
-=======
 
   /** 
    *  This method has not implemented here yet.    
    *  @todo: Ideally this should not be here
    */
->>>>>>> 72257e55
   virtual void requestPreConnection(
     std::string const &acceptorName,
     std::string const &requesterName);
