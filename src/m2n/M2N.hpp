--- conflicted
+++ resolved
@@ -40,13 +40,8 @@
   /**
    * @brief Connects to another participant, which has to call acceptConnection().
    *
-<<<<<<< HEAD
    * @param[in] acceptorName Name of remote participant to connect to.
-   * @param[in] nameReuester Name of calling participant.
-=======
-   * @param[in] nameAcceptor Name of remote participant to connect to.
-   * @param[in] nameRequester Name of calling participant.
->>>>>>> 713ff09d
+   * @param[in] requesterName Name of calling participant.
    */
   void requestMasterConnection(const std::string &acceptorName,
                                const std::string &requesterName);
@@ -63,13 +58,8 @@
   /**
    * @brief Connects to another participant, which has to call acceptConnection().
    *
-<<<<<<< HEAD
    * @param[in] acceptorName Name of remote participant to connect to.
-   * @param[in] nameReuester Name of calling participant.
-=======
-   * @param[in] nameAcceptor Name of remote participant to connect to.
-   * @param[in] nameRequester Name of calling participant.
->>>>>>> 713ff09d
+   * @param[in] requesterName Name of calling participant.
    */
   void requestSlavesConnection(const std::string &acceptorName,
                                const std::string &requesterName);
