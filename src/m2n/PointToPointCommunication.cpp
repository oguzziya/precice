--- conflicted
+++ resolved
@@ -591,7 +591,6 @@
   _isConnected = true;
 }
 
-<<<<<<< HEAD
 void PointToPointCommunication::updateVertexList()
 {
   mesh::Mesh::CommunicationMap localCommunicationMap = _mesh->getCommunicationMap();
@@ -602,8 +601,6 @@
   }
 }
 
-=======
->>>>>>> 73a08db2
 void PointToPointCommunication::closeConnection()
 {
   PRECICE_TRACE();
@@ -669,24 +666,13 @@
   }
 }
 
-<<<<<<< HEAD
-void PointToPointCommunication::broadcastSend(const double &itemToSend)
-=======
 void PointToPointCommunication::broadcastSend(const int &itemToSend)
->>>>>>> 73a08db2
 {  
   for (auto &connectionData : _connectionDataVector) {
     connectionData.communication->send(itemToSend, connectionData.remoteRank);
   }  
 }
 
-<<<<<<< HEAD
-void PointToPointCommunication::broadcastReceive(double &itemToReceive)
-                                
-{  
-  for (auto &connectionData : _connectionDataVector) {
-    connectionData.communication->receive(itemToReceive, connectionData.remoteRank);
-=======
 void PointToPointCommunication::broadcastReceive(std::vector<int> &itemToReceive)
                                 
 {
@@ -694,7 +680,6 @@
   for (auto &connectionData : _connectionDataVector) {    
     connectionData.communication->receive(data, connectionData.remoteRank);
     itemToReceive.push_back(data);
->>>>>>> 73a08db2
   }  
 }
 
