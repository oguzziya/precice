--- conflicted
+++ resolved
@@ -262,10 +262,7 @@
 
   auto   outputIntegral = mesh::integrate(outMesh, outData);
   double scaleFactor    = outValues(1) / inValues(0);
-<<<<<<< HEAD
-=======
   BOOST_TEST(scaleFactor != 1.0);
->>>>>>> 813de05a
 
   // Validate results
   BOOST_TEST(mapping.hasComputedMapping() == true);
@@ -327,10 +324,7 @@
 
   auto   outputIntegral = mesh::integrate(outMesh, outData);
   double scaleFactor    = outValues(0) / inValues(0);
-<<<<<<< HEAD
-=======
   BOOST_TEST(scaleFactor != 1.0);
->>>>>>> 813de05a
 
   // Validate results
   BOOST_TEST(mapping.hasComputedMapping() == true);
@@ -735,8 +729,6 @@
   }
 }
 
-<<<<<<< HEAD
-=======
 namespace {
 using namespace precice::mesh;
 const Eigen::VectorXd &runNPMapping(mapping::Mapping::Constraint constraint, PtrMesh &inMesh, PtrData &inData, PtrMesh &outMesh, PtrData &outData)
@@ -903,6 +895,5 @@
   BOOST_TEST(values(0) == 1.0);
 }
 
->>>>>>> 813de05a
 BOOST_AUTO_TEST_SUITE_END()
 BOOST_AUTO_TEST_SUITE_END()