--- conflicted
+++ resolved
@@ -729,8 +729,6 @@
   }
 }
 
-<<<<<<< HEAD
-=======
 namespace {
 using namespace precice::mesh;
 const Eigen::VectorXd &runNPMapping(mapping::Mapping::Constraint constraint, PtrMesh &inMesh, PtrData &inData, PtrMesh &outMesh, PtrData &outData)
@@ -897,6 +895,5 @@
   BOOST_TEST(values(0) == 1.0);
 }
 
->>>>>>> 20664b8c
 BOOST_AUTO_TEST_SUITE_END()
 BOOST_AUTO_TEST_SUITE_END()