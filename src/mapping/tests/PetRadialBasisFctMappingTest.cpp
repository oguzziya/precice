#ifndef PRECICE_NO_PETSC

#include <Eigen/Core>
#include <algorithm>
#include <map>
#include <memory>
#include <ostream>
#include <set>
#include <string>
#include <utility>
#include <vector>
#include "logging/Logger.hpp"
#include "mapping/Mapping.hpp"
#include "mapping/PetRadialBasisFctMapping.hpp"
#include "mapping/config/MappingConfiguration.hpp"
#include "mapping/impl/BasisFunctions.hpp"
#include "mesh/Data.hpp"
#include "mesh/Mesh.hpp"
#include "mesh/SharedPointer.hpp"
#include "mesh/Utils.hpp"
#include "mesh/Vertex.hpp"
#include "precice/impl/versions.hpp"
#include "testing/TestContext.hpp"
#include "testing/Testing.hpp"
#include "utils/EigenHelperFunctions.hpp"
#include "utils/Petsc.hpp"

using namespace precice;
using namespace precice::mesh;
using namespace precice::mapping;
using namespace precice::testing;
using precice::testing::TestContext;

BOOST_AUTO_TEST_SUITE(MappingTests)
BOOST_AUTO_TEST_SUITE(PetRadialBasisFunctionMapping)

void addGlobalIndex(mesh::PtrMesh &mesh, int offset = 0)
{
  for (mesh::Vertex &v : mesh->vertices()) {
    v.setGlobalIndex(v.getID() + offset);
  }
}

void testSerialScaledConsistent(mesh::PtrMesh inMesh, mesh::PtrMesh outMesh, PtrData inData, PtrData outData)
{
  auto inputIntegral  = mesh::integrate(inMesh, inData);
  auto outputIntegral = mesh::integrate(outMesh, outData);
<<<<<<< HEAD
=======

  for (int dim = 0; dim < inputIntegral.size(); ++dim) {
    BOOST_TEST(inputIntegral(dim) == outputIntegral(dim));
  }
}

BOOST_AUTO_TEST_SUITE(Parallel)

/// Holds rank, owner, position and value of a single vertex
struct VertexSpecification {
  int                 rank;
  int                 owner;
  std::vector<double> position;
  std::vector<double> value;
>>>>>>> 813de05a

  for (int dim = 0; dim < inputIntegral.size(); ++dim) {
    BOOST_TEST(inputIntegral(dim) == outputIntegral(dim));
  }
}

BOOST_AUTO_TEST_SUITE(Parallel)

void getDistributedMesh(const TestContext &      context,
                        MeshSpecification const &meshSpec,
                        mesh::PtrMesh &          mesh,
                        mesh::PtrData &          data,
                        int                      globalIndexOffset = 0)
{
  Eigen::VectorXd d;
  int             dimension = 0;

  int i = 0;
  for (auto &vertex : meshSpec.vertices) {
    if (vertex.rank == context.rank or vertex.rank == -1) {
      if (vertex.position.size() == 3) { // 3-dimensional
        mesh->createVertex(Eigen::Vector3d(vertex.position.data()));
        dimension = 3;
      } else if (vertex.position.size() == 2) { // 2-dimensional
        mesh->createVertex(Eigen::Vector2d(vertex.position.data()));
        dimension = 2;
      }

      int valueDimension = vertex.value.size();

      if (vertex.owner == context.rank)
        mesh->vertices().back().setOwner(true);
      else
        mesh->vertices().back().setOwner(false);

      d.conservativeResize(i * valueDimension + valueDimension);
      // Get data in every dimension
      for (int dim = 0; dim < valueDimension; ++dim) {
        d(i * valueDimension + dim) = vertex.value.at(dim);
      }
      i++;
    }
  }

  addGlobalIndex(mesh, globalIndexOffset);

  for (auto edgeSpec : meshSpec.edges) {
    if (edgeSpec.rank == -1 or edgeSpec.rank == context.rank) {
      mesh->createEdge(mesh->vertices().at(edgeSpec.vertices.at(0)), mesh->vertices().at(edgeSpec.vertices.at(1)));
    }
  }

  if (not meshSpec.faces.empty()) {
    for (auto face : meshSpec.faces) {
      mesh->createTriangle(mesh->edges().at(face.edges.at(0)), mesh->edges().at(face.edges.at(1)), mesh->edges().at(face.edges.at(2)));
    }
  }

  mesh->allocateDataValues();
  data->values() = d;
}

void testDistributed(const TestContext &    context,
                     Mapping &              mapping,
                     MeshSpecification      inMeshSpec,
                     MeshSpecification      outMeshSpec,
                     ReferenceSpecification referenceSpec       = {},
                     int                    inGlobalIndexOffset = 0)
{
  int meshDimension  = inMeshSpec.vertices.at(0).position.size();
  int valueDimension = inMeshSpec.vertices.at(0).value.size();

  mesh::PtrMesh inMesh(new mesh::Mesh("InMesh", meshDimension, false, testing::nextMeshID()));
  mesh::PtrData inData   = inMesh->createData("InData", valueDimension);
  int           inDataID = inData->getID();

  getDistributedMesh(context, inMeshSpec, inMesh, inData, inGlobalIndexOffset);

  mesh::PtrMesh outMesh(new mesh::Mesh("outMesh", meshDimension, false, testing::nextMeshID()));
  mesh::PtrData outData   = outMesh->createData("OutData", valueDimension);
  int           outDataID = outData->getID();

  getDistributedMesh(context, outMeshSpec, outMesh, outData);

  mapping.setMeshes(inMesh, outMesh);

  mapping.computeMapping();
  BOOST_TEST(mapping.hasComputedMapping() == true);
  mapping.map(inDataID, outDataID);

  if (mapping.getConstraint() == Mapping::SCALEDCONSISTENT) {

    auto            inputIntegral  = mesh::integrateOwner(inMesh, inData);
    auto            outputIntegral = mesh::integrate(outMesh, outData);
    Eigen::VectorXd globalInputIntegral(valueDimension);
    Eigen::VectorXd globalOutputIntegral(valueDimension);

    utils::MasterSlave::allreduceSum(inputIntegral.data(), globalInputIntegral.data(), valueDimension);
    utils::MasterSlave::allreduceSum(outputIntegral.data(), globalOutputIntegral.data(), valueDimension);
    for (int dim = 0; dim < valueDimension; ++dim) {
      BOOST_TEST(globalInputIntegral(dim) == globalOutputIntegral(dim));
    }
  } else {
    int index = 0;
    for (auto &referenceVertex : referenceSpec) {
      if (referenceVertex.first == context.rank or referenceVertex.first == -1) {
        for (int dim = 0; dim < valueDimension; ++dim) {
          BOOST_TEST_INFO("Index of vertex: " << index << " - Dimension: " << dim);
          BOOST_TEST(outData->values()(index * valueDimension + dim) == referenceVertex.second.at(dim));
        }
        ++index;
      }
    }
    BOOST_TEST(outData->values().size() == index * valueDimension);
  }
}

/// Test with a homogenous distribution of mesh amoung ranks
BOOST_AUTO_TEST_CASE(DistributedConsistent2DV1)
{
  PRECICE_TEST(""_on(4_ranks).setupMasterSlaves(), Require::PETSc);
  Gaussian                           fct(5.0);
  PetRadialBasisFctMapping<Gaussian> mapping(Mapping::CONSISTENT, 2, fct, false, false, false);

  testDistributed(context, mapping,
                  MeshSpecification({// Consistent mapping: The inMesh is communicated
                                     {-1, 0, {0, 0}, {1}},
                                     {-1, 0, {0, 1}, {2}},
                                     {-1, 1, {1, 0}, {3}},
                                     {-1, 1, {1, 1}, {4}},
                                     {-1, 2, {2, 0}, {5}},
                                     {-1, 2, {2, 1}, {6}},
                                     {-1, 3, {3, 0}, {7}},
                                     {-1, 3, {3, 1}, {8}}}),
                  MeshSpecification({// The outMesh is local, distributed amoung all ranks
                                     {0, -1, {0, 0}, {0}},
                                     {0, -1, {0, 1}, {0}},
                                     {1, -1, {1, 0}, {0}},
                                     {1, -1, {1, 1}, {0}},
                                     {2, -1, {2, 0}, {0}},
                                     {2, -1, {2, 1}, {0}},
                                     {3, -1, {3, 0}, {0}},
                                     {3, -1, {3, 1}, {0}}}),
                  {// Tests for {0, 1} on the first rank, {1, 2} on the second, ...
                   {0, {1}},
                   {0, {2}},
                   {1, {3}},
                   {1, {4}},
                   {2, {5}},
                   {2, {6}},
                   {3, {7}},
                   {3, {8}}});
}

BOOST_AUTO_TEST_CASE(DistributedConsistent2DV1Vector)
{
  PRECICE_TEST(""_on(4_ranks).setupMasterSlaves(), Require::PETSc);
  Gaussian                           fct(5.0);
  PetRadialBasisFctMapping<Gaussian> mapping(Mapping::CONSISTENT, 2, fct, false, false, false);

  testDistributed(context, mapping,
                  MeshSpecification({// Consistent mapping: The inMesh is communicated
                                     {-1, 0, {0, 0}, {1, 4}},
                                     {-1, 0, {0, 1}, {2, 5}},
                                     {-1, 1, {1, 0}, {3, 6}},
                                     {-1, 1, {1, 1}, {4, 7}},
                                     {-1, 2, {2, 0}, {5, 8}},
                                     {-1, 2, {2, 1}, {6, 9}},
                                     {-1, 3, {3, 0}, {7, 10}},
                                     {-1, 3, {3, 1}, {8, 11}}}),
                  MeshSpecification({// The outMesh is local, distributed amoung all ranks
                                     {0, -1, {0, 0}, {0, 0}},
                                     {0, -1, {0, 1}, {0, 0}},
                                     {1, -1, {1, 0}, {0, 0}},
                                     {1, -1, {1, 1}, {0, 0}},
                                     {2, -1, {2, 0}, {0, 0}},
                                     {2, -1, {2, 1}, {0, 0}},
                                     {3, -1, {3, 0}, {0, 0}},
                                     {3, -1, {3, 1}, {0, 0}}}),
                  {// Tests for {0, 1} on the first rank, {1, 2} on the second, ...
                   {0, {1, 4}},
                   {0, {2, 5}},
                   {1, {3, 6}},
                   {1, {4, 7}},
                   {2, {5, 8}},
                   {2, {6, 9}},
                   {3, {7, 10}},
                   {3, {8, 11}}});
}

/// Using a more heterogenous distributon of vertices and owner
BOOST_AUTO_TEST_CASE(DistributedConsistent2DV2)
{
  PRECICE_TEST(""_on(4_ranks).setupMasterSlaves(), Require::PETSc);
  Gaussian                           fct(5.0);
  PetRadialBasisFctMapping<Gaussian> mapping(Mapping::CONSISTENT, 2, fct, false, false, false);

  testDistributed(context, mapping,
                  MeshSpecification({// Consistent mapping: The inMesh is communicated, rank 2 owns no vertices
                                     {-1, 0, {0, 0}, {1}},
                                     {-1, 0, {0, 1}, {2}},
                                     {-1, 1, {1, 0}, {3}},
                                     {-1, 1, {1, 1}, {4}},
                                     {-1, 1, {2, 0}, {5}},
                                     {-1, 3, {2, 1}, {6}},
                                     {-1, 3, {3, 0}, {7}},
                                     {-1, 3, {3, 1}, {8}}}),
                  MeshSpecification({// The outMesh is local, rank 1 is empty
                                     {0, -1, {0, 0}, {0}},
                                     {0, -1, {0, 1}, {0}},
                                     {0, -1, {1, 0}, {0}},
                                     {2, -1, {1, 1}, {0}},
                                     {2, -1, {2, 0}, {0}},
                                     {2, -1, {2, 1}, {0}},
                                     {3, -1, {3, 0}, {0}},
                                     {3, -1, {3, 1}, {0}}}),
                  {// Tests for {0, 1, 2} on the first rank,
                   // second rank (consistent with the outMesh) is empty, ...
                   {0, {1}},
                   {0, {2}},
                   {0, {3}},
                   {2, {4}},
                   {2, {5}},
                   {2, {6}},
                   {3, {7}},
                   {3, {8}}});
}

/// Test with a very heterogenous distributed and non-continues ownership
BOOST_AUTO_TEST_CASE(DistributedConsistent2DV3)
{
  PRECICE_TEST(""_on(4_ranks).setupMasterSlaves(), Require::PETSc);
  Gaussian                           fct(5.0);
  PetRadialBasisFctMapping<Gaussian> mapping(Mapping::CONSISTENT, 2, fct, false, false, false);

  std::vector<int> globalIndexOffsets = {0, 0, 0, 4};

  testDistributed(context, mapping,
                  MeshSpecification({
                      // Rank 0 has part of the mesh, owns a subpart
                      {0, 0, {0, 0}, {1}},
                      {0, 0, {0, 1}, {2}},
                      {0, 0, {1, 0}, {3}},
                      {0, -1, {1, 1}, {4}},
                      {0, -1, {2, 0}, {5}},
                      {0, -1, {2, 1}, {6}},
                      // Rank 1 has no vertices
                      // Rank 2 has the entire mesh, but owns just 3 and 5.
                      {2, -1, {0, 0}, {1}},
                      {2, -1, {0, 1}, {2}},
                      {2, -1, {1, 0}, {3}},
                      {2, 2, {1, 1}, {4}},
                      {2, -1, {2, 0}, {5}},
                      {2, 2, {2, 1}, {6}},
                      {2, -1, {3, 0}, {7}},
                      {2, -1, {3, 1}, {8}},
                      // Rank 3 has the last 4 vertices, owns 4, 6 and 7
                      {3, 3, {2, 0}, {5}},
                      {3, -1, {2, 1}, {6}},
                      {3, 3, {3, 0}, {7}},
                      {3, 3, {3, 1}, {8}},
                  }),
                  MeshSpecification({// The outMesh is local, rank 1 is empty
                                     {0, -1, {0, 0}, {0}},
                                     {0, -1, {0, 1}, {0}},
                                     {0, -1, {1, 0}, {0}},
                                     {2, -1, {1, 1}, {0}},
                                     {2, -1, {2, 0}, {0}},
                                     {2, -1, {2, 1}, {0}},
                                     {3, -1, {3, 0}, {0}},
                                     {3, -1, {3, 1}, {0}}}),
                  {// Tests for {0, 1, 2} on the first rank,
                   // second rank (consistent with the outMesh) is empty, ...
                   {0, {1}},
                   {0, {2}},
                   {0, {3}},
                   {2, {4}},
                   {2, {5}},
                   {2, {6}},
                   {3, {7}},
                   {3, {8}}},
                  globalIndexOffsets.at(context.rank));
}

/// Test with a very heterogenous distributed and non-continues ownership
BOOST_AUTO_TEST_CASE(DistributedConsistent2DV3Vector)
{
  PRECICE_TEST(""_on(4_ranks).setupMasterSlaves(), Require::PETSc);
  Gaussian                           fct(5.0);
  PetRadialBasisFctMapping<Gaussian> mapping(Mapping::CONSISTENT, 2, fct, false, false, false);

  std::vector<int> globalIndexOffsets = {0, 0, 0, 4};

  testDistributed(context, mapping,
                  MeshSpecification({
                      // Rank 0 has part of the mesh, owns a subpart
                      {0, 0, {0, 0}, {1, 4}},
                      {0, 0, {0, 1}, {2, 5}},
                      {0, 0, {1, 0}, {3, 6}},
                      {0, -1, {1, 1}, {4, 7}},
                      {0, -1, {2, 0}, {5, 8}},
                      {0, -1, {2, 1}, {6, 9}},
                      // Rank 1 has no vertices
                      // Rank 2 has the entire mesh, but owns just 3 and 5.
                      {2, -1, {0, 0}, {1, 4}},
                      {2, -1, {0, 1}, {2, 5}},
                      {2, -1, {1, 0}, {3, 6}},
                      {2, 2, {1, 1}, {4, 7}},
                      {2, -1, {2, 0}, {5, 8}},
                      {2, 2, {2, 1}, {6, 9}},
                      {2, -1, {3, 0}, {7, 10}},
                      {2, -1, {3, 1}, {8, 11}},
                      // Rank 3 has the last 4 vertices, owns 4, 6 and 7
                      {3, 3, {2, 0}, {5, 8}},
                      {3, -1, {2, 1}, {6, 9}},
                      {3, 3, {3, 0}, {7, 10}},
                      {3, 3, {3, 1}, {8, 11}},
                  }),
                  MeshSpecification({// The outMesh is local, rank 1 is empty
                                     {0, -1, {0, 0}, {0, 0}},
                                     {0, -1, {0, 1}, {0, 0}},
                                     {0, -1, {1, 0}, {0, 0}},
                                     {2, -1, {1, 1}, {0, 0}},
                                     {2, -1, {2, 0}, {0, 0}},
                                     {2, -1, {2, 1}, {0, 0}},
                                     {3, -1, {3, 0}, {0, 0}},
                                     {3, -1, {3, 1}, {0, 0}}}),
                  {// Tests for {0, 1, 2} on the first rank,
                   // second rank (consistent with the outMesh) is empty, ...
                   {0, {1, 4}},
                   {0, {2, 5}},
                   {0, {3, 6}},
                   {2, {4, 7}},
                   {2, {5, 8}},
                   {2, {6, 9}},
                   {3, {7, 10}},
                   {3, {8, 11}}},
                  globalIndexOffsets.at(context.rank));
}

/// Some ranks are empty, does not converge
BOOST_AUTO_TEST_CASE(DistributedConsistent2DV4)
{
  PRECICE_TEST(""_on(4_ranks).setupMasterSlaves(), Require::PETSc);
  ThinPlateSplines                           fct;
  PetRadialBasisFctMapping<ThinPlateSplines> mapping(Mapping::CONSISTENT, 2, fct, false, false, false);

  std::vector<int> globalIndexOffsets = {0, 0, 0, 0};

  testDistributed(context, mapping,
                  MeshSpecification({
                      // Rank 0 has no vertices
                      // Rank 1 has the entire mesh, owns a subpart
                      {1, 1, {0, 0}, {1.1}},
                      {1, 1, {0, 1}, {2.5}},
                      {1, 1, {1, 0}, {3}},
                      {1, 1, {1, 1}, {4}},
                      {1, -1, {2, 0}, {5}},
                      {1, -1, {2, 1}, {6}},
                      {1, -1, {3, 0}, {7}},
                      {1, -1, {3, 1}, {8}},
                      // Rank 2 has the entire mesh, owns a subpart
                      {2, -1, {0, 0}, {1.1}},
                      {2, -1, {0, 1}, {2.5}},
                      {2, -1, {1, 0}, {3}},
                      {2, -1, {1, 1}, {4}},
                      {2, 2, {2, 0}, {5}},
                      {2, 2, {2, 1}, {6}},
                      {2, 2, {3, 0}, {7}},
                      {2, 2, {3, 1}, {8}},
                      // Rank 3 has no vertices
                  }),
                  MeshSpecification({// The outMesh is local, rank 0 and 3 are empty
                                     // not same order as input mesh and vertex (2,0) appears twice
                                     {1, -1, {2, 0}, {0}},
                                     {1, -1, {1, 0}, {0}},
                                     {1, -1, {0, 1}, {0}},
                                     {1, -1, {1, 1}, {0}},
                                     {1, -1, {0, 0}, {0}},
                                     {2, -1, {2, 0}, {0}},
                                     {2, -1, {2, 1}, {0}},
                                     {2, -1, {3, 0}, {0}},
                                     {2, -1, {3, 1}, {0}}}),
                  {{1, {5}},
                   {1, {3}},
                   {1, {2.5}},
                   {1, {4}},
                   {1, {1.1}},
                   {2, {5}},
                   {2, {6}},
                   {2, {7}},
                   {2, {8}}},
                  globalIndexOffsets.at(context.rank));
}

// same as 2DV4, but all ranks have vertices
BOOST_AUTO_TEST_CASE(DistributedConsistent2DV5)
{
  PRECICE_TEST(""_on(4_ranks).setupMasterSlaves(), Require::PETSc);
  ThinPlateSplines                           fct;
  PetRadialBasisFctMapping<ThinPlateSplines> mapping(Mapping::CONSISTENT, 2, fct, false, false, false);

  std::vector<int> globalIndexOffsets = {0, 0, 0, 0};

  testDistributed(context, mapping,
                  MeshSpecification({
                      // Every rank has the entire mesh and owns a subpart
                      {0, 0, {0, 0}, {1.1}},
                      {0, 0, {0, 1}, {2.5}},
                      {0, -1, {1, 0}, {3}},
                      {0, -1, {1, 1}, {4}},
                      {0, -1, {2, 0}, {5}},
                      {0, -1, {2, 1}, {6}},
                      {0, -1, {3, 0}, {7}},
                      {0, -1, {3, 1}, {8}},
                      {1, -1, {0, 0}, {1.1}},
                      {1, -1, {0, 1}, {2.5}},
                      {1, 1, {1, 0}, {3}},
                      {1, 1, {1, 1}, {4}},
                      {1, -1, {2, 0}, {5}},
                      {1, -1, {2, 1}, {6}},
                      {1, -1, {3, 0}, {7}},
                      {1, -1, {3, 1}, {8}},
                      {2, -1, {0, 0}, {1.1}},
                      {2, -1, {0, 1}, {2.5}},
                      {2, -1, {1, 0}, {3}},
                      {2, -1, {1, 1}, {4}},
                      {2, 2, {2, 0}, {5}},
                      {2, 2, {2, 1}, {6}},
                      {2, -1, {3, 0}, {7}},
                      {2, -1, {3, 1}, {8}},
                      {3, -1, {0, 0}, {1.1}},
                      {3, -1, {0, 1}, {2.5}},
                      {3, -1, {1, 0}, {3}},
                      {3, -1, {1, 1}, {4}},
                      {3, -1, {2, 0}, {5}},
                      {3, -1, {2, 1}, {6}},
                      {3, 3, {3, 0}, {7}},
                      {3, 3, {3, 1}, {8}},
                  }),
                  MeshSpecification({// The outMesh is local, rank 0 and 3 are empty
                                     // not same order as input mesh and vertex (2,0) appears twice
                                     {1, -1, {2, 0}, {0}},
                                     {1, -1, {1, 0}, {0}},
                                     {1, -1, {0, 1}, {0}},
                                     {1, -1, {1, 1}, {0}},
                                     {1, -1, {0, 0}, {0}},
                                     {2, -1, {2, 0}, {0}},
                                     {2, -1, {2, 1}, {0}},
                                     {2, -1, {3, 0}, {0}},
                                     {2, -1, {3, 1}, {0}}}),
                  {{1, {5}},
                   {1, {3}},
                   {1, {2.5}},
                   {1, {4}},
                   {1, {1.1}},
                   {2, {5}},
                   {2, {6}},
                   {2, {7}},
                   {2, {8}}},
                  globalIndexOffsets.at(context.rank));
}

/// same as 2DV4, but strictly linear input values, converges and gives correct results
BOOST_AUTO_TEST_CASE(DistributedConsistent2DV6,
                     *boost::unit_test::tolerance(1e-7))
{
  PRECICE_TEST(""_on(4_ranks).setupMasterSlaves(), Require::PETSc);
  ThinPlateSplines                           fct;
  PetRadialBasisFctMapping<ThinPlateSplines> mapping(Mapping::CONSISTENT, 2, fct, false, false, false);

  std::vector<int> globalIndexOffsets = {0, 0, 0, 0};

  testDistributed(context, mapping,
                  MeshSpecification({
                      // Rank 0 has no vertices
                      // Rank 1 has the entire mesh, owns a subpart
                      {1, 1, {0, 0}, {1}},
                      {1, 1, {0, 1}, {2}},
                      {1, 1, {1, 0}, {3}},
                      {1, 1, {1, 1}, {4}},
                      {1, -1, {2, 0}, {5}},
                      {1, -1, {2, 1}, {6}},
                      {1, -1, {3, 0}, {7}},
                      {1, -1, {3, 1}, {8}},
                      // Rank 2 has the entire mesh, owns a subpart
                      {2, -1, {0, 0}, {1}},
                      {2, -1, {0, 1}, {2}},
                      {2, -1, {1, 0}, {3}},
                      {2, -1, {1, 1}, {4}},
                      {2, 2, {2, 0}, {5}},
                      {2, 2, {2, 1}, {6}},
                      {2, 2, {3, 0}, {7}},
                      {2, 2, {3, 1}, {8}},
                      // Rank 3 has no vertices
                  }),
                  MeshSpecification({// The outMesh is local, rank 0 and 3 are empty
                                     // not same order as input mesh and vertex (2,0) appears twice
                                     {1, -1, {2, 0}, {0}},
                                     {1, -1, {1, 0}, {0}},
                                     {1, -1, {0, 1}, {0}},
                                     {1, -1, {1, 1}, {0}},
                                     {1, -1, {0, 0}, {0}},
                                     {2, -1, {2, 0}, {0}},
                                     {2, -1, {2, 1}, {0}},
                                     {2, -1, {3, 0}, {0}},
                                     {2, -1, {3, 1}, {0}}}),
                  {{1, {5}},
                   {1, {3}},
                   {1, {2}},
                   {1, {4}},
                   {1, {1}},
                   {2, {5}},
                   {2, {6}},
                   {2, {7}},
                   {2, {8}}},
                  globalIndexOffsets.at(context.rank));
}

/// Test with a homogenous distribution of mesh amoung ranks
BOOST_AUTO_TEST_CASE(DistributedConservative2DV1)
{
  PRECICE_TEST(""_on(4_ranks).setupMasterSlaves(), Require::PETSc);
  Gaussian                           fct(5.0);
  PetRadialBasisFctMapping<Gaussian> mapping(Mapping::CONSERVATIVE, 2, fct, false, false, false);

  testDistributed(context, mapping,
                  MeshSpecification({// Conservative mapping: The inMesh is local
                                     {0, -1, {0, 0}, {1}},
                                     {0, -1, {0, 1}, {2}},
                                     {1, -1, {1, 0}, {3}},
                                     {1, -1, {1, 1}, {4}},
                                     {2, -1, {2, 0}, {5}},
                                     {2, -1, {2, 1}, {6}},
                                     {3, -1, {3, 0}, {7}},
                                     {3, -1, {3, 1}, {8}}}),
                  MeshSpecification({// The outMesh is distributed
                                     {-1, 0, {0, 0}, {0}},
                                     {-1, 0, {0, 1}, {0}},
                                     {-1, 1, {1, 0}, {0}},
                                     {-1, 1, {1, 1}, {0}},
                                     {-1, 2, {2, 0}, {0}},
                                     {-1, 2, {2, 1}, {0}},
                                     {-1, 3, {3, 0}, {0}},
                                     {-1, 3, {3, 1}, {0}}}),
                  {// Tests for {0, 1, 0, 0, 0, 0, 0, 0} on the first rank,
                   // {0, 0, 2, 3, 0, 0, 0, 0} on the second, ...
                   {0, {1}},
                   {0, {2}},
                   {0, {0}},
                   {0, {0}},
                   {0, {0}},
                   {0, {0}},
                   {0, {0}},
                   {0, {0}},
                   {1, {0}},
                   {1, {0}},
                   {1, {3}},
                   {1, {4}},
                   {1, {0}},
                   {1, {0}},
                   {1, {0}},
                   {1, {0}},
                   {2, {0}},
                   {2, {0}},
                   {2, {0}},
                   {2, {0}},
                   {2, {5}},
                   {2, {6}},
                   {2, {0}},
                   {2, {0}},
                   {3, {0}},
                   {3, {0}},
                   {3, {0}},
                   {3, {0}},
                   {3, {0}},
                   {3, {0}},
                   {3, {7}},
                   {3, {8}}},
                  context.rank * 2);
}

/// Test with a homogenous distribution of mesh amoung ranks
BOOST_AUTO_TEST_CASE(DistributedConservative2DV1Vector)
{
  PRECICE_TEST(""_on(4_ranks).setupMasterSlaves(), Require::PETSc);
  Gaussian                           fct(5.0);
  PetRadialBasisFctMapping<Gaussian> mapping(Mapping::CONSERVATIVE, 2, fct, false, false, false);

  testDistributed(context, mapping,
                  MeshSpecification({// Conservative mapping: The inMesh is local
                                     {0, -1, {0, 0}, {1, 4}},
                                     {0, -1, {0, 1}, {2, 5}},
                                     {1, -1, {1, 0}, {3, 6}},
                                     {1, -1, {1, 1}, {4, 7}},
                                     {2, -1, {2, 0}, {5, 8}},
                                     {2, -1, {2, 1}, {6, 9}},
                                     {3, -1, {3, 0}, {7, 10}},
                                     {3, -1, {3, 1}, {8, 11}}}),
                  MeshSpecification({// The outMesh is distributed
                                     {-1, 0, {0, 0}, {0, 0}},
                                     {-1, 0, {0, 1}, {0, 0}},
                                     {-1, 1, {1, 0}, {0, 0}},
                                     {-1, 1, {1, 1}, {0, 0}},
                                     {-1, 2, {2, 0}, {0, 0}},
                                     {-1, 2, {2, 1}, {0, 0}},
                                     {-1, 3, {3, 0}, {0, 0}},
                                     {-1, 3, {3, 1}, {0, 0}}}),
                  {// Tests for {0, 1, 0, 0, 0, 0, 0, 0} on the first rank,
                   // {0, 0, 2, 3, 0, 0, 0, 0} on the second, ...
                   {0, {1, 4}},
                   {0, {2, 5}},
                   {0, {0, 0}},
                   {0, {0, 0}},
                   {0, {0, 0}},
                   {0, {0, 0}},
                   {0, {0, 0}},
                   {0, {0, 0}},
                   {1, {0, 0}},
                   {1, {0, 0}},
                   {1, {3, 6}},
                   {1, {4, 7}},
                   {1, {0, 0}},
                   {1, {0, 0}},
                   {1, {0, 0}},
                   {1, {0, 0}},
                   {2, {0, 0}},
                   {2, {0, 0}},
                   {2, {0, 0}},
                   {2, {0, 0}},
                   {2, {5, 8}},
                   {2, {6, 9}},
                   {2, {0, 0}},
                   {2, {0, 0}},
                   {3, {0, 0}},
                   {3, {0, 0}},
                   {3, {0, 0}},
                   {3, {0, 0}},
                   {3, {0, 0}},
                   {3, {0, 0}},
                   {3, {7, 10}},
                   {3, {8, 11}}},
                  context.rank * 2);
}

/// Using a more heterogenous distribution of vertices and owner
BOOST_AUTO_TEST_CASE(DistributedConservative2DV2)
{
  PRECICE_TEST(""_on(4_ranks).setupMasterSlaves(), Require::PETSc)
  Gaussian                           fct(5.0);
  PetRadialBasisFctMapping<Gaussian> mapping(Mapping::CONSERVATIVE, 2, fct, false, false, false);

  std::vector<int> globalIndexOffsets = {0, 0, 4, 6};

  testDistributed(context, mapping,
                  MeshSpecification({// Conservative mapping: The inMesh is local but rank 0 has no vertices
                                     {1, -1, {0, 0}, {1}},
                                     {1, -1, {0, 1}, {2}},
                                     {1, -1, {1, 0}, {3}},
                                     {1, -1, {1, 1}, {4}},
                                     {2, -1, {2, 0}, {5}},
                                     {2, -1, {2, 1}, {6}},
                                     {3, -1, {3, 0}, {7}},
                                     {3, -1, {3, 1}, {8}}}),
                  MeshSpecification({// The outMesh is distributed, rank 0 owns no vertex
                                     {-1, 1, {0, 0}, {0}},
                                     {-1, 1, {0, 1}, {0}},
                                     {-1, 1, {1, 0}, {0}},
                                     {-1, 1, {1, 1}, {0}},
                                     {-1, 2, {2, 0}, {0}},
                                     {-1, 2, {2, 1}, {0}},
                                     {-1, 3, {3, 0}, {0}},
                                     {-1, 3, {3, 1}, {0}}}),
                  {// Tests for {0, 0, 0, 0, 0, 0, 0, 0} on the first rank,
                   // {1, 2, 2, 3, 0, 0, 0, 0} on the second, ...
                   {0, {0}},
                   {0, {0}},
                   {0, {0}},
                   {0, {0}},
                   {0, {0}},
                   {0, {0}},
                   {0, {0}},
                   {0, {0}},
                   {1, {1}},
                   {1, {2}},
                   {1, {3}},
                   {1, {4}},
                   {1, {0}},
                   {1, {0}},
                   {1, {0}},
                   {1, {0}},
                   {2, {0}},
                   {2, {0}},
                   {2, {0}},
                   {2, {0}},
                   {2, {5}},
                   {2, {6}},
                   {2, {0}},
                   {2, {0}},
                   {3, {0}},
                   {3, {0}},
                   {3, {0}},
                   {3, {0}},
                   {3, {0}},
                   {3, {0}},
                   {3, {7}},
                   {3, {8}}},
                  globalIndexOffsets.at(context.rank));
}

/// Using meshes of different sizes, inMesh is smaller then outMesh
BOOST_AUTO_TEST_CASE(DistributedConservative2DV3)
{
  PRECICE_TEST(""_on(4_ranks).setupMasterSlaves(), Require::PETSc);
  Gaussian                           fct(2.0);
  PetRadialBasisFctMapping<Gaussian> mapping(Mapping::CONSERVATIVE, 2, fct, false, false, false);

  std::vector<int> globalIndexOffsets = {0, 0, 3, 5};

  testDistributed(context, mapping,
                  MeshSpecification({// Conservative mapping: The inMesh is local but rank 0 has no vertices
                                     {1, -1, {0, 0}, {1}},
                                     {1, -1, {1, 0}, {3}},
                                     {1, -1, {1, 1}, {4}},
                                     {2, -1, {2, 0}, {5}},
                                     {2, -1, {2, 1}, {6}},
                                     {3, -1, {3, 0}, {7}},
                                     {3, -1, {3, 1}, {8}}}), // Sum of all vertices is 34
                  MeshSpecification({                        // The outMesh is distributed, rank 0 owns no vertex
                                     {-1, 1, {0, 0}, {0}},
                                     {-1, 1, {0, 1}, {0}},
                                     {-1, 1, {1, 0}, {0}},
                                     {-1, 1, {1, 1}, {0}},
                                     {-1, 2, {2, 0}, {0}},
                                     {-1, 2, {2, 1}, {0}},
                                     {-1, 3, {3, 0}, {0}},
                                     {-1, 3, {3, 1}, {0}}}),
                  {// Tests for {0, 0, 0, 0, 0, 0, 0, 0} on the first rank,
                   // {1, 2, 2, 3, 0, 0, 0, 0} on the second, ...
                   {0, {0}},
                   {0, {0}},
                   {0, {0}},
                   {0, {0}},
                   {0, {0}},
                   {0, {0}},
                   {0, {0}},
                   {0, {0}},
                   {1, {1}},
                   {1, {0}},
                   {1, {3}},
                   {1, {4}},
                   {1, {0}},
                   {1, {0}},
                   {1, {0}},
                   {1, {0}},
                   {2, {0}},
                   {2, {0}},
                   {2, {0}},
                   {2, {0}},
                   {2, {5}},
                   {2, {6}},
                   {2, {0}},
                   {2, {0}},
                   {3, {0}},
                   {3, {0}},
                   {3, {0}},
                   {3, {0}},
                   {3, {0}},
                   {3, {0}},
                   {3, {7}},
                   {3, {8}}}, // Sum of reference is also 34
                  globalIndexOffsets.at(context.rank));
}

/// Using meshes of different sizes, outMesh is smaller then inMesh
BOOST_AUTO_TEST_CASE(DistributedConservative2DV4,
                     *boost::unit_test::tolerance(1e-6))
{
  PRECICE_TEST(""_on(4_ranks).setupMasterSlaves(), Require::PETSc);
  Gaussian                           fct(4.0);
  PetRadialBasisFctMapping<Gaussian> mapping(Mapping::CONSERVATIVE, 2, fct, false, false, false);

  std::vector<int> globalIndexOffsets = {0, 2, 4, 6};

  testDistributed(context, mapping,
                  MeshSpecification({// Conservative mapping: The inMesh is local
                                     {0, -1, {0, 0}, {1}},
                                     {0, -1, {0, 1}, {2}},
                                     {1, -1, {1, 0}, {3}},
                                     {1, -1, {1, 1}, {4}},
                                     {2, -1, {2, 0}, {5}},
                                     {2, -1, {2, 1}, {6}},
                                     {3, -1, {3, 0}, {7}},
                                     {3, -1, {3, 1}, {8}}}), // Sum is 36
                  MeshSpecification({                        // The outMesh is distributed, rank 0 has no vertex at all
                                     {-1, 1, {0, 1}, {0}},
                                     {-1, 1, {1, 0}, {0}},
                                     {-1, 1, {1, 1}, {0}},
                                     {-1, 2, {2, 0}, {0}},
                                     {-1, 2, {2, 1}, {0}},
                                     {-1, 3, {3, 0}, {0}},
                                     {-1, 3, {3, 1}, {0}}}),
                  {// Tests for {0, 0, 0, 0, 0, 0, 0, 0} on the first rank,
                   // {2, 3, 4, 3, 0, 0, 0, 0} on the second, ...
                   {0, {0}},
                   {0, {0}},
                   {0, {0}},
                   {0, {0}},
                   {0, {0}},
                   {0, {0}},
                   {0, {0}},
                   {1, {2.4285714526861519}},
                   {1, {3.61905}},
                   {1, {4.14286}},
                   {1, {0}},
                   {1, {0}},
                   {1, {0}},
                   {1, {0}},
                   {2, {0}},
                   {2, {0}},
                   {2, {0}},
                   {2, {5.333333295}},
                   {2, {5.85714}},
                   {2, {0}},
                   {2, {0}},
                   {3, {0}},
                   {3, {0}},
                   {3, {0}},
                   {3, {0}},
                   {3, {0}},
                   {3, {7.047619}},
                   {3, {7.571428}}}, // Sum is ~36
                  globalIndexOffsets.at(context.rank));
}

/// Tests a non-contigous owner distributed at the outMesh
BOOST_AUTO_TEST_CASE(testDistributedConservative2DV5)
{
  PRECICE_TEST(""_on(4_ranks).setupMasterSlaves(), Require::PETSc);
  Gaussian                           fct(5.0);
  PetRadialBasisFctMapping<Gaussian> mapping(Mapping::CONSERVATIVE, 2, fct, false, false, false);

  testDistributed(context, mapping,
                  MeshSpecification({// Conservative mapping: The inMesh is local
                                     {0, -1, {0, 0}, {1}},
                                     {0, -1, {0, 1}, {2}},
                                     {1, -1, {1, 0}, {3}},
                                     {1, -1, {1, 1}, {4}},
                                     {2, -1, {2, 0}, {5}},
                                     {2, -1, {2, 1}, {6}},
                                     {3, -1, {3, 0}, {7}},
                                     {3, -1, {3, 1}, {8}}}),
                  MeshSpecification({// The outMesh is distributed and non-contigous
                                     {-1, 0, {0, 0}, {0}},
                                     {-1, 1, {0, 1}, {0}},
                                     {-1, 1, {1, 0}, {0}},
                                     {-1, 0, {1, 1}, {0}},
                                     {-1, 2, {2, 0}, {0}},
                                     {-1, 2, {2, 1}, {0}},
                                     {-1, 3, {3, 0}, {0}},
                                     {-1, 3, {3, 1}, {0}}}),
                  {// Tests for {0, 1, 0, 0, 0, 0, 0, 0} on the first rank,
                   // {0, 0, 2, 3, 0, 0, 0, 0} on the second, ...
                   {0, {1}},
                   {0, {0}},
                   {0, {0}},
                   {0, {4}},
                   {0, {0}},
                   {0, {0}},
                   {0, {0}},
                   {0, {0}},
                   {1, {0}},
                   {1, {2}},
                   {1, {3}},
                   {1, {0}},
                   {1, {0}},
                   {1, {0}},
                   {1, {0}},
                   {1, {0}},
                   {2, {0}},
                   {2, {0}},
                   {2, {0}},
                   {2, {0}},
                   {2, {5}},
                   {2, {6}},
                   {2, {0}},
                   {2, {0}},
                   {3, {0}},
                   {3, {0}},
                   {3, {0}},
                   {3, {0}},
                   {3, {0}},
                   {3, {0}},
                   {3, {7}},
                   {3, {8}}},
                  context.rank * 2);
}

/// Tests a non-contigous owner distributed at the outMesh
BOOST_AUTO_TEST_CASE(testDistributedConservative2DV5Vector)
{
  PRECICE_TEST(""_on(4_ranks).setupMasterSlaves(), Require::PETSc);
  Gaussian                           fct(5.0);
  PetRadialBasisFctMapping<Gaussian> mapping(Mapping::CONSERVATIVE, 2, fct, false, false, false);

  testDistributed(context, mapping,
                  MeshSpecification({// Conservative mapping: The inMesh is local
                                     {0, -1, {0, 0}, {1, 4}},
                                     {0, -1, {0, 1}, {2, 5}},
                                     {1, -1, {1, 0}, {3, 6}},
                                     {1, -1, {1, 1}, {4, 7}},
                                     {2, -1, {2, 0}, {5, 8}},
                                     {2, -1, {2, 1}, {6, 9}},
                                     {3, -1, {3, 0}, {7, 10}},
                                     {3, -1, {3, 1}, {8, 11}}}),
                  MeshSpecification({// The outMesh is distributed and non-contigous
                                     {-1, 0, {0, 0}, {0, 0}},
                                     {-1, 1, {0, 1}, {0, 0}},
                                     {-1, 1, {1, 0}, {0, 0}},
                                     {-1, 0, {1, 1}, {0, 0}},
                                     {-1, 2, {2, 0}, {0, 0}},
                                     {-1, 2, {2, 1}, {0, 0}},
                                     {-1, 3, {3, 0}, {0, 0}},
                                     {-1, 3, {3, 1}, {0, 0}}}),
                  {// Tests for {0, 1, 0, 0, 0, 0, 0, 0} on the first rank,
                   // {0, 0, 2, 3, 0, 0, 0, 0} on the second, ...
                   {0, {1, 4}},
                   {0, {0, 0}},
                   {0, {0, 0}},
                   {0, {4, 7}},
                   {0, {0, 0}},
                   {0, {0, 0}},
                   {0, {0, 0}},
                   {0, {0, 0}},
                   {1, {0, 0}},
                   {1, {2, 5}},
                   {1, {3, 6}},
                   {1, {0, 0}},
                   {1, {0, 0}},
                   {1, {0, 0}},
                   {1, {0, 0}},
                   {1, {0, 0}},
                   {2, {0, 0}},
                   {2, {0, 0}},
                   {2, {0, 0}},
                   {2, {0, 0}},
                   {2, {5, 8}},
                   {2, {6, 9}},
                   {2, {0, 0}},
                   {2, {0, 0}},
                   {3, {0, 0}},
                   {3, {0, 0}},
                   {3, {0, 0}},
                   {3, {0, 0}},
                   {3, {0, 0}},
                   {3, {0, 0}},
                   {3, {7, 10}},
                   {3, {8, 11}}},
                  context.rank * 2);
}

/// Test with a homogenous distribution of mesh amoung ranks
BOOST_AUTO_TEST_CASE(DistributedScaledConsistent2DV1)
{
  PRECICE_TEST(""_on(4_ranks).setupMasterSlaves(), Require::PETSc);
  Gaussian                           fct(5.0);
  PetRadialBasisFctMapping<Gaussian> mapping(Mapping::SCALEDCONSISTENT, 2, fct, false, false, false);

  testDistributed(context, mapping,
                  MeshSpecification({// Consistent mapping: The inMesh is communicated
                                     {-1, 0, {0, 0}, {1}},
                                     {-1, 0, {0, 1}, {2}},
                                     {-1, 1, {1, 0}, {3}},
                                     {-1, 1, {1, 1}, {4}},
                                     {-1, 2, {2, 0}, {5}},
                                     {-1, 2, {2, 1}, {6}},
                                     {-1, 3, {4, 0}, {7}},
                                     {-1, 3, {4, 1}, {8}}},
                                    {{{0, 1}, 0}, {{2, 3}, 1}, {{4, 5}, 2}, {{6, 7}, 3}}),
                  MeshSpecification({// The outMesh is local, distributed amoung all ranks
                                     {0, -1, {0, 0}, {0}},
                                     {0, -1, {0, 1}, {0}},
                                     {1, -1, {1, 0}, {0}},
                                     {1, -1, {1, 1}, {0}},
                                     {2, -1, {2, 0}, {0}},
                                     {2, -1, {2, 1}, {0}},
                                     {3, -1, {4.1, 0}, {0}},
                                     {3, -1, {4.2, 1}, {0}}},
                                    {{{0, 1}, -1}, {{0, 1}, -1}, {{0, 1}, -1}, {{0, 1}, -1}}));
}
/*
BOOST_AUTO_TEST_CASE(DistributedScaledConsistent2DV1Vector)
{
  PRECICE_TEST(""_on(4_ranks).setupMasterSlaves(), Require::PETSc);
  Gaussian                        fct(5.0);
  PetRadialBasisFctMapping<Gaussian> mapping(Mapping::SCALEDCONSISTENT, 2, fct, false, false, false);

  testDistributed(context, mapping,
                  MeshSpecification({// Consistent mapping: The inMesh is communicated
                                     {-1, 0, {0, 0}, {1, 4}},
                                     {-1, 0, {0, 1}, {2, 5}},
                                     {-1, 1, {1, 0}, {3, 6}},
                                     {-1, 1, {1, 1}, {4, 7}},
                                     {-1, 2, {2, 0}, {5, 8}},
                                     {-1, 2, {2, 1}, {6, 9}},
                                     {-1, 3, {3, 0}, {7, 10}},
                                     {-1, 3, {3, 1}, {8, 11}}},
                                    {{{0, 1}, 0}, {{2, 3}, 1}, {{4, 5}, 2}, {{6, 7}, 3}}),
                  MeshSpecification({// The outMesh is local, distributed amoung all ranks
                                     {0, -1, {0, 0}, {0, 0}},
                                     {0, -1, {0, 1}, {0, 0}},
                                     {1, -1, {1, 0}, {0, 0}},
                                     {1, -1, {1, 1}, {0, 0}},
                                     {2, -1, {2, 0}, {0, 0}},
                                     {2, -1, {2, 1}, {0, 0}},
                                     {3, -1, {4.1, 0}, {0, 0}},
                                     {3, -1, {4.2, 1}, {0, 0}}},
                                    {{{0, 1}, -1}, {{0, 1}, -1}, {{0, 1}, -1}, {{0, 1}, -1}})
                                    );
}*/

/// Using a more heterogenous distributon of vertices and owner
BOOST_AUTO_TEST_CASE(DistributedScaledConsistent2DV2)
{
  PRECICE_TEST(""_on(4_ranks).setupMasterSlaves(), Require::PETSc);
  Gaussian                           fct(5.0);
  PetRadialBasisFctMapping<Gaussian> mapping(Mapping::SCALEDCONSISTENT, 2, fct, false, false, false);

  testDistributed(context, mapping,
                  MeshSpecification({// Consistent mapping: The inMesh is communicated, rank 2 owns no vertices
                                     {-1, 0, {0, 0}, {1}},
                                     {-1, 0, {0, 1}, {2}},
                                     {-1, 1, {1, 0}, {3}},
                                     {-1, 1, {1, 1}, {4}},
                                     {-1, 1, {2, 0}, {5}},
                                     {-1, 3, {2, 1}, {6}},
                                     {-1, 3, {3, 0}, {7}},
                                     {-1, 3, {3, 1}, {8}}},
                                    {{{0, 1}, 0}, {{2, 3}, 1}, {{3, 4}, 1}, {{5, 6}, 2}, {{6, 7}, 3}}),
                  MeshSpecification({// The outMesh is local, rank 1 is empty
                                     {0, -1, {0, 0}, {0}},
                                     {0, -1, {0, 1}, {0}},
                                     {0, -1, {1, 0}, {0}},
                                     {2, -1, {1, 1}, {0}},
                                     {2, -1, {2, 0}, {0}},
                                     {2, -1, {2, 1}, {0}},
                                     {3, -1, {3, 0}, {0}},
                                     {3, -1, {3, 1}, {0}}},
                                    {{{0, 1}, 0}, {{0, 2}, 0}, {{0, 1}, 2}, {{1, 2}, 2}, {{0, 1}, 3}}));
}

/*
/// Test with a very heterogenous distributed and non-continues ownership
BOOST_AUTO_TEST_CASE(DistributedScaledConsistent2DV3)
{
  PRECICE_TEST(""_on(4_ranks).setupMasterSlaves(), Require::PETSc);
  Gaussian                        fct(5.0);
  PetRadialBasisFctMapping<Gaussian> mapping(Mapping::SCALEDCONSISTENT, 2, fct, false, false, false);

  std::vector<int> globalIndexOffsets = {0, 0, 0, 4};

  testDistributed(context, mapping,
                  MeshSpecification({// Rank 0 has part of the mesh, owns a subpart
                                     {0, 0, {0, 0}, {1}},
                                     {0, 0, {0, 1}, {2}},
                                     {0, 0, {1, 0}, {3}},
                                     {0, -1, {1, 1}, {4}},
                                     {0, -1, {2, 0}, {5}},
                                     {0, -1, {2, 1}, {6}},
                                     // Rank 1 has no vertices
                                     // Rank 2 has the entire mesh, but owns just 3 and 5.
                                     {2, -1, {0, 0}, {1}},
                                     {2, -1, {0, 1}, {2}},
                                     {2, -1, {1, 0}, {3}},
                                     {2, 2, {1, 1}, {4}},
                                     {2, -1, {2, 0}, {5}},
                                     {2, 2, {2, 1}, {6}},
                                     {2, -1, {3, 0}, {7}},
                                     {2, -1, {3, 1}, {8}},
                                     // Rank 3 has the last 4 vertices, owns 4, 6 and 7
                                     {3, 3, {2, 0}, {5}},
                                     {3, -1, {2, 1}, {6}},
                                     {3, 3, {3, 0}, {7}},
                                     {3, 3, {3, 1}, {8}}},
                                    {{{0, 1}, 0}, {{1, 2}, 0}, {{3, 5}, 2}, {{0, 2}, 3}, {{2, 3}, 3}}),
                  MeshSpecification({// The outMesh is local, rank 1 is empty
                                     {0, -1, {0, 0}, {0}},
                                     {0, -1, {0, 1}, {0}},
                                     {0, -1, {1, 0}, {0}},
                                     {2, -1, {1, 1}, {0}},
                                     {2, -1, {2, 0}, {0}},
                                     {2, -1, {2, 1}, {0}},
                                     {3, -1, {3, 0}, {0}},
                                     {3, -1, {3, 1}, {0}}},
                                    {{{0, 1}, 0}, {{0, 2}, 0}, {{0, 1}, 2}, {{1, 2}, 2}, {{0, 1}, 3}})
                                    );
}

/// Test with a very heterogenous distributed and non-continues ownership
BOOST_AUTO_TEST_CASE(DistributedScaledConsistent2DV3Vector)
{
  PRECICE_TEST(""_on(4_ranks).setupMasterSlaves(), Require::PETSc);
  Gaussian                        fct(5.0);
  PetRadialBasisFctMapping<Gaussian> mapping(Mapping::SCALEDCONSISTENT, 2, fct, false, false, false);

  std::vector<int> globalIndexOffsets = {0, 0, 0, 4};

  testDistributed(context, mapping,
                  MeshSpecification({// Rank 0 has part of the mesh, owns a subpart
                                     {0, 0, {0, 0}, {1, 4}},
                                     {0, 0, {0, 1}, {2, 5}},
                                     {0, 0, {1, 0}, {3, 6}},
                                     {0, -1, {1, 1}, {4, 7}},
                                     {0, -1, {2, 0}, {5, 8}},
                                     {0, -1, {2, 1}, {6, 9}},
                                     // Rank 1 has no vertices
                                     // Rank 2 has the entire mesh, but owns just 3 and 5.
                                     {2, -1, {0, 0}, {1, 4}},
                                     {2, -1, {0, 1}, {2, 5}},
                                     {2, -1, {1, 0}, {3, 6}},
                                     {2, 2, {1, 1}, {4, 7}},
                                     {2, -1, {2, 0}, {5, 8}},
                                     {2, 2, {2, 1}, {6, 9}},
                                     {2, -1, {3, 0}, {7, 10}},
                                     {2, -1, {3, 1}, {8, 11}},
                                     // Rank 3 has the last 4 vertices, owns 4, 6 and 7
                                     {3, 3, {2, 0}, {5, 8}},
                                     {3, -1, {2, 1}, {6, 9}},
                                     {3, 3, {3, 0}, {7, 10}},
                                     {3, 3, {3, 1}, {8, 11}}},
                                    {{{0, 1}, 0}, {{1, 2}, 0}, {{3, 5}, 2}, {{0, 1}, 3}, {{1, 2}, 3}, {{2, 3}, 3}}),
                  MeshSpecification({// The outMesh is local, rank 1 is empty
                                     {0, -1, {0, 0}, {0, 0}},
                                     {0, -1, {0, 1}, {0, 0}},
                                     {0, -1, {1, 0}, {0, 0}},
                                     {2, -1, {1, 1}, {0, 0}},
                                     {2, -1, {2, 0}, {0, 0}},
                                     {2, -1, {2, 1}, {0, 0}},
                                     {3, -1, {3, 0}, {0, 0}},
                                     {3, -1, {3, 1}, {0, 0}}},
                                    {{{0, 1}, 0}, {{0, 2}, 0}, {{0, 1}, 2}, {{1, 2}, 2}, {{0, 1}, 3}}));
}
*/
/// Some ranks are empty, does not converge
BOOST_AUTO_TEST_CASE(DistributedScaledConsistent2DV4)
{
  PRECICE_TEST(""_on(4_ranks).setupMasterSlaves(), Require::PETSc);
  ThinPlateSplines                           fct;
  PetRadialBasisFctMapping<ThinPlateSplines> mapping(Mapping::SCALEDCONSISTENT, 2, fct, false, false, false);

  std::vector<int> globalIndexOffsets = {0, 0, 0, 0};

  testDistributed(context, mapping,
                  MeshSpecification({// Rank 0 has no vertices
                                     // Rank 1 has the entire mesh, owns a subpart
                                     {1, 1, {0, 0}, {1.1}},
                                     {1, 1, {0, 1}, {2.5}},
                                     {1, 1, {1, 0}, {3}},
                                     {1, 1, {1, 1}, {4}},
                                     {1, -1, {2, 0}, {5}},
                                     {1, -1, {2, 1}, {6}},
                                     {1, -1, {3, 0}, {7}},
                                     {1, -1, {3, 1}, {8}},
                                     // Rank 2 has the entire mesh, owns a subpart
                                     {2, -1, {0, 0}, {1.1}},
                                     {2, -1, {0, 1}, {2.5}},
                                     {2, -1, {1, 0}, {3}},
                                     {2, -1, {1, 1}, {4}},
                                     {2, 2, {2, 0}, {5}},
                                     {2, 2, {2, 1}, {6}},
                                     {2, 2, {3, 0}, {7}},
                                     {2, 2, {3, 1}, {8}}},
                                    // Rank 3 has no vertices
                                    {{{0, 1}, 1}, {{1, 2}, 1}, {{2, 3}, 1}, {{4, 5}, 2}, {{5, 6}, 2}, {{6, 7}, 2}}),
                  MeshSpecification({// The outMesh is local, rank 0 and 3 are empty
                                     // not same order as input mesh and vertex (2,0) appears twice
                                     {1, -1, {2, 0}, {0}},
                                     {1, -1, {1, 0}, {0}},
                                     {1, -1, {0, 1}, {0}},
                                     {1, -1, {1, 1}, {0}},
                                     {1, -1, {0, 0}, {0}},
                                     {2, -1, {2, 0}, {0}},
                                     {2, -1, {2, 1}, {0}},
                                     {2, -1, {3, 0}, {0}},
                                     {2, -1, {3, 1}, {0}}},
                                    {{{0, 1}, 1}, {{1, 2}, 1}, {{2, 3}, 1}, {{0, 1}, 2}, {{1, 2}, 2}, {{2, 3}, 2}}));
}

// same as 2DV4, but all ranks have vertices
BOOST_AUTO_TEST_CASE(DistributedScaledConsistent2DV5)
{
  PRECICE_TEST(""_on(4_ranks).setupMasterSlaves(), Require::PETSc);
  ThinPlateSplines                           fct;
  PetRadialBasisFctMapping<ThinPlateSplines> mapping(Mapping::SCALEDCONSISTENT, 2, fct, false, false, false);

  std::vector<int> globalIndexOffsets = {0, 0, 0, 0};

  testDistributed(context, mapping,
                  MeshSpecification({// Every rank has the entire mesh and owns a subpart
                                     {0, 0, {0, 0}, {1.1}},
                                     {0, 0, {0, 1}, {2.5}},
                                     {0, -1, {1, 0}, {3}},
                                     {0, -1, {1, 1}, {4}},
                                     {0, -1, {2, 0}, {5}},
                                     {0, -1, {2, 1}, {6}},
                                     {0, -1, {3, 0}, {7}},
                                     {0, -1, {3, 1}, {8}},
                                     {1, -1, {0, 0}, {1.1}},
                                     {1, -1, {0, 1}, {2.5}},
                                     {1, 1, {1, 0}, {3}},
                                     {1, 1, {1, 1}, {4}},
                                     {1, -1, {2, 0}, {5}},
                                     {1, -1, {2, 1}, {6}},
                                     {1, -1, {3, 0}, {7}},
                                     {1, -1, {3, 1}, {8}},
                                     {2, -1, {0, 0}, {1.1}},
                                     {2, -1, {0, 1}, {2.5}},
                                     {2, -1, {1, 0}, {3}},
                                     {2, -1, {1, 1}, {4}},
                                     {2, 2, {2, 0}, {5}},
                                     {2, 2, {2, 1}, {6}},
                                     {2, -1, {3, 0}, {7}},
                                     {2, -1, {3, 1}, {8}},
                                     {3, -1, {0, 0}, {1.1}},
                                     {3, -1, {0, 1}, {2.5}},
                                     {3, -1, {1, 0}, {3}},
                                     {3, -1, {1, 1}, {4}},
                                     {3, -1, {2, 0}, {5}},
                                     {3, -1, {2, 1}, {6}},
                                     {3, 3, {3, 0}, {7}},
                                     {3, 3, {3.1, 1.1}, {8}}},
                                    {{{0, 1}, 0}, {{2, 3}, 1}, {{4, 5}, 2}, {{6, 7}, 3}}),
                  MeshSpecification({// The outMesh is local, rank 0 and 3 are empty
                                     // not same order as input mesh and vertex (2,0) appears twice
                                     {1, -1, {2, 0}, {0}},
                                     {1, -1, {1, 0}, {0}},
                                     {1, -1, {0, 1}, {0}},
                                     {1, -1, {1, 1}, {0}},
                                     {1, -1, {0, 0}, {0}},
                                     {2, -1, {2, 0}, {0}},
                                     {2, -1, {2, 1}, {0}},
                                     {2, -1, {3, 0}, {0}},
                                     {2, -1, {3, 1}, {0}}},
                                    {{{0, 1}, 1}, {{1, 2}, 1}, {{2, 3}, 1}, {{0, 1}, 2}, {{1, 2}, 2}, {{2, 3}, 2}}));
}

void testTagging(const TestContext &context,
                 MeshSpecification  inMeshSpec,
                 MeshSpecification  outMeshSpec,
                 MeshSpecification  shouldTagFirstRound,
                 MeshSpecification  shouldTagSecondRound,
                 bool               consistent)
{
  int meshDimension  = inMeshSpec.vertices.at(0).position.size();
  int valueDimension = inMeshSpec.vertices.at(0).value.size();

  mesh::PtrMesh inMesh(new mesh::Mesh("InMesh", meshDimension, false, testing::nextMeshID()));
  mesh::PtrData inData = inMesh->createData("InData", valueDimension);
  getDistributedMesh(context, inMeshSpec, inMesh, inData);

  mesh::PtrMesh outMesh(new mesh::Mesh("outMesh", meshDimension, false, testing::nextMeshID()));
  mesh::PtrData outData = outMesh->createData("OutData", valueDimension);
  getDistributedMesh(context, outMeshSpec, outMesh, outData);
  BOOST_TEST_MESSAGE("Mesh sizes in: " << inMesh->vertices().size() << " out: " << outMesh->vertices().size());

  Gaussian fct(4.5); //Support radius approx. 1
  BOOST_TEST_MESSAGE("Basis function has support radius " << fct.getSupportRadius());
  BOOST_TEST(fct.getSupportRadius() > 1.0);
  BOOST_TEST(fct.hasCompactSupport());

  Mapping::Constraint                constr = consistent ? Mapping::CONSISTENT : Mapping::CONSERVATIVE;
  PetRadialBasisFctMapping<Gaussian> mapping(constr, 2, fct, false, false, false);
  inMesh->computeBoundingBox();
  outMesh->computeBoundingBox();

  mapping.setMeshes(inMesh, outMesh);
  mapping.tagMeshFirstRound();

  const auto &taggedMesh = consistent ? inMesh : outMesh;

  // Expected set of tagged elements for first round
  std::set<Eigen::VectorXd, utils::ComponentWiseLess> expectedFirst;
  for (const auto &vspec : shouldTagFirstRound.vertices) {
    expectedFirst.emplace(vspec.asEigen());
  }

  for (const auto &v : taggedMesh->vertices()) {
    bool found = expectedFirst.count(v.getCoords()) != 0;
    BOOST_TEST((!found || v.isTagged()),
               "FirstRound: Vertex " << v << " is tagged, but should not be.");
    BOOST_TEST((found || !v.isTagged()),
               "FirstRound: Vertex " << v << " is not tagged, but should be.");
  }

  // Expected set of tagged elements for second round
  std::set<Eigen::VectorXd, utils::ComponentWiseLess> expectedSecond(
      expectedFirst.begin(), expectedFirst.end());
  for (const auto &vspec : shouldTagSecondRound.vertices) {
    expectedSecond.emplace(vspec.asEigen());
  }

  mapping.tagMeshSecondRound();

  for (const auto &v : taggedMesh->vertices()) {
    bool found = expectedSecond.count(v.getCoords()) != 0;
    BOOST_TEST((!found || v.isTagged()),
               "SecondRound: Vertex " << v << " is tagged, but should not be.");
    BOOST_TEST((found || !v.isTagged()),
               "SecondRound: Vertex " << v << " is not tagged, but should be.");
  }
}

BOOST_AUTO_TEST_CASE(TaggingConsistent)
{
  PRECICE_TEST(""_on(4_ranks).setupMasterSlaves(), Require::PETSc)
  //    *
  //    + <-- owned
  //* * x * *
  //    *
  //    *
  MeshSpecification outMeshSpec          = MeshSpecification({{0, -1, {0, 0}, {0}}});
  MeshSpecification inMeshSpec           = MeshSpecification({
      {0, -1, {-1, 0}, {1}}, //inside
      {0, -1, {-2, 0}, {1}}, //outside
      {0, 0, {1, 0}, {1}},   //inside, owner
      {0, -1, {2, 0}, {1}},  //outside
      {0, -1, {0, -1}, {1}}, //inside
      {0, -1, {0, -2}, {1}}, //outside
      {0, -1, {0, 1}, {1}},  //inside
      {0, -1, {0, 2}, {1}}   //outside
  });
  MeshSpecification shouldTagFirstRound  = MeshSpecification({{0, -1, {-1, 0}, {1}},
                                                             {0, -1, {1, 0}, {1}},
                                                             {0, -1, {0, -1}, {1}},
                                                             {0, -1, {0, 1}, {1}}});
  MeshSpecification shouldTagSecondRound = MeshSpecification({{0, -1, {2, 0}, {1}}});
  testTagging(context, inMeshSpec, outMeshSpec, shouldTagFirstRound, shouldTagSecondRound, true);
}

BOOST_AUTO_TEST_CASE(TaggingConservative)
{
  PRECICE_TEST(""_on(4_ranks).setupMasterSlaves(), Require::PETSc)
  //    *
  //    + <-- owned
  //* * x * *
  //    *
  //    *
  MeshSpecification outMeshSpec          = MeshSpecification({{0, -1, {0, 0}, {0}}});
  MeshSpecification inMeshSpec           = MeshSpecification({
      {0, -1, {-1, 0}, {1}}, //inside
      {0, -1, {-2, 0}, {1}}, //outside
      {0, 0, {1, 0}, {1}},   //inside, owner
      {0, -1, {2, 0}, {1}},  //outside
      {0, -1, {0, -1}, {1}}, //inside
      {0, -1, {0, -2}, {1}}, //outside
      {0, -1, {0, 1}, {1}},  //inside
      {0, -1, {0, 2}, {1}}   //outside
  });
  MeshSpecification shouldTagFirstRound  = MeshSpecification({{0, -1, {0, 0}, {1}}});
  MeshSpecification shouldTagSecondRound = MeshSpecification({{0, -1, {0, 0}, {1}}});
  testTagging(context, inMeshSpec, outMeshSpec, shouldTagFirstRound, shouldTagSecondRound, false);
}

BOOST_AUTO_TEST_SUITE_END() // Parallel

BOOST_AUTO_TEST_SUITE(Serial)

void perform2DTestConsistentMapping(Mapping &mapping)
{
  int dimensions = 2;
  using Eigen::Vector2d;

  // Create mesh to map from
  mesh::PtrMesh inMesh(new mesh::Mesh("InMesh", dimensions, false, testing::nextMeshID()));
  mesh::PtrData inData   = inMesh->createData("InData", 1);
  int           inDataID = inData->getID();
  inMesh->createVertex(Vector2d(0.0, 0.0));
  inMesh->createVertex(Vector2d(1.0, 0.0));
  inMesh->createVertex(Vector2d(1.0, 1.0));
  inMesh->createVertex(Vector2d(0.0, 1.0));
  inMesh->allocateDataValues();
  addGlobalIndex(inMesh);

  auto &values = inData->values();
  values << 1.0, 2.0, 2.0, 1.0;

  // Create mesh to map to
  mesh::PtrMesh outMesh(new mesh::Mesh("OutMesh", dimensions, false, testing::nextMeshID()));
  mesh::PtrData outData   = outMesh->createData("OutData", 1);
  int           outDataID = outData->getID();
  mesh::Vertex &vertex    = outMesh->createVertex(Vector2d(0, 0));
  outMesh->allocateDataValues();
  addGlobalIndex(outMesh);

  // Setup mapping with mapping coordinates and geometry used
  mapping.setMeshes(inMesh, outMesh);
  BOOST_TEST(mapping.hasComputedMapping() == false);

  vertex.setCoords(Vector2d(0.0, 0.0));
  mapping.computeMapping();
  mapping.map(inDataID, outDataID);
  double value = outData->values()(0);
  BOOST_TEST(mapping.hasComputedMapping() == true);
  BOOST_TEST(value == 1.0);

  vertex.setCoords(Vector2d(0.0, 0.5));
  mapping.computeMapping();
  mapping.map(inDataID, outDataID);
  value = outData->values()(0);
  BOOST_TEST(mapping.hasComputedMapping() == true);
  BOOST_TEST(value == 1.0);

  vertex.setCoords(Vector2d(0.0, 1.0));
  mapping.computeMapping();
  mapping.map(inDataID, outDataID);
  value = outData->values()(0);
  BOOST_TEST(mapping.hasComputedMapping() == true);
  BOOST_TEST(value == 1.0);

  vertex.setCoords(Vector2d(1.0, 0.0));
  mapping.computeMapping();
  mapping.map(inDataID, outDataID);
  value = outData->values()(0);
  BOOST_TEST(mapping.hasComputedMapping() == true);
  BOOST_TEST(value == 2.0);

  vertex.setCoords(Vector2d(1.0, 0.5));
  mapping.computeMapping();
  mapping.map(inDataID, outDataID);
  value = outData->values()(0);
  BOOST_TEST(mapping.hasComputedMapping() == true);
  BOOST_TEST(value == 2.0);

  vertex.setCoords(Vector2d(1.0, 1.0));
  mapping.computeMapping();
  mapping.map(inDataID, outDataID);
  value = outData->values()(0);
  BOOST_TEST(mapping.hasComputedMapping() == true);
  BOOST_TEST(value == 2.0);

  vertex.setCoords(Vector2d(0.5, 0.0));
  mapping.computeMapping();
  mapping.map(inDataID, outDataID);
  value = outData->values()(0);
  BOOST_TEST(mapping.hasComputedMapping() == true);
  BOOST_TEST(value == 1.5);

  vertex.setCoords(Vector2d(0.5, 0.5));
  mapping.computeMapping();
  mapping.map(inDataID, outDataID);
  value = outData->values()(0);
  BOOST_TEST(mapping.hasComputedMapping() == true);
  BOOST_TEST(value == 1.5);

  vertex.setCoords(Vector2d(0.5, 1.0));
  mapping.computeMapping();
  mapping.map(inDataID, outDataID);
  value = outData->values()(0);
  BOOST_TEST(mapping.hasComputedMapping() == true);
  BOOST_TEST(value == 1.5);
}

void perform2DTestConsistentMappingVector(Mapping &mapping)
{
  int dimensions = 2;
  using Eigen::Vector2d;

  // Create mesh to map from
  mesh::PtrMesh inMesh(new mesh::Mesh("InMesh", dimensions, false, testing::nextMeshID()));
  mesh::PtrData inData   = inMesh->createData("InData", 2);
  int           inDataID = inData->getID();
  inMesh->createVertex(Vector2d(0.0, 0.0));
  inMesh->createVertex(Vector2d(1.0, 0.0));
  inMesh->createVertex(Vector2d(1.0, 1.0));
  inMesh->createVertex(Vector2d(0.0, 1.0));
  inMesh->allocateDataValues();
  addGlobalIndex(inMesh);

  auto &values = inData->values();
  values << 1.0, 4.0, 2.0, 5.0, 2.0, 5.0, 1.0, 4.0;

  // Create mesh to map to
  mesh::PtrMesh outMesh(new mesh::Mesh("OutMesh", dimensions, false, testing::nextMeshID()));
  mesh::PtrData outData   = outMesh->createData("OutData", 2);
  int           outDataID = outData->getID();
  mesh::Vertex &vertex    = outMesh->createVertex(Vector2d(0, 0));
  outMesh->allocateDataValues();
  addGlobalIndex(outMesh);

  // Setup mapping with mapping coordinates and geometry used
  mapping.setMeshes(inMesh, outMesh);
  BOOST_TEST(mapping.hasComputedMapping() == false);

  vertex.setCoords(Vector2d(0.0, 0.0));
  mapping.computeMapping();
  mapping.map(inDataID, outDataID);
  double value1 = outData->values()(0);
  double value2 = outData->values()(1);
  BOOST_TEST(mapping.hasComputedMapping() == true);
  BOOST_TEST(value1 == 1.0);
  BOOST_TEST(value2 == 4.0);

  vertex.setCoords(Vector2d(0.0, 0.5));
  mapping.computeMapping();
  mapping.map(inDataID, outDataID);
  value1 = outData->values()(0);
  value2 = outData->values()(1);
  BOOST_TEST(mapping.hasComputedMapping() == true);
  BOOST_TEST(value1 == 1.0);
  BOOST_TEST(value2 == 4.0);

  vertex.setCoords(Vector2d(0.0, 1.0));
  mapping.computeMapping();
  mapping.map(inDataID, outDataID);
  value1 = outData->values()(0);
  value2 = outData->values()(1);
  BOOST_TEST(mapping.hasComputedMapping() == true);
  BOOST_TEST(value1 == 1.0);
  BOOST_TEST(value2 == 4.0);

  vertex.setCoords(Vector2d(1.0, 0.0));
  mapping.computeMapping();
  mapping.map(inDataID, outDataID);
  value1 = outData->values()(0);
  value2 = outData->values()(1);
  BOOST_TEST(mapping.hasComputedMapping() == true);
  BOOST_TEST(value1 == 2.0);
  BOOST_TEST(value2 == 5.0);

  vertex.setCoords(Vector2d(1.0, 0.5));
  mapping.computeMapping();
  mapping.map(inDataID, outDataID);
  value1 = outData->values()(0);
  value2 = outData->values()(1);
  BOOST_TEST(mapping.hasComputedMapping() == true);
  BOOST_TEST(value1 == 2.0);
  BOOST_TEST(value2 == 5.0);

  vertex.setCoords(Vector2d(1.0, 1.0));
  mapping.computeMapping();
  mapping.map(inDataID, outDataID);
  value1 = outData->values()(0);
  value2 = outData->values()(1);
  BOOST_TEST(mapping.hasComputedMapping() == true);
  BOOST_TEST(value1 == 2.0);
  BOOST_TEST(value2 == 5.0);

  vertex.setCoords(Vector2d(0.5, 0.0));
  mapping.computeMapping();
  mapping.map(inDataID, outDataID);
  value1 = outData->values()(0);
  value2 = outData->values()(1);
  BOOST_TEST(mapping.hasComputedMapping() == true);
  BOOST_TEST(value1 == 1.5);
  BOOST_TEST(value2 == 4.5);

  vertex.setCoords(Vector2d(0.5, 0.5));
  mapping.computeMapping();
  mapping.map(inDataID, outDataID);
  value1 = outData->values()(0);
  value2 = outData->values()(1);
  BOOST_TEST(mapping.hasComputedMapping() == true);
  BOOST_TEST(value1 == 1.5);
  BOOST_TEST(value2 == 4.5);

  vertex.setCoords(Vector2d(0.5, 1.0));
  mapping.computeMapping();
  mapping.map(inDataID, outDataID);
  value1 = outData->values()(0);
  value2 = outData->values()(1);
  BOOST_TEST(mapping.hasComputedMapping() == true);
  BOOST_TEST(value1 == 1.5);
  BOOST_TEST(value2 == 4.5);
}

void perform3DTestConsistentMapping(Mapping &mapping)
{
  int dimensions = 3;

  // Create mesh to map from
  mesh::PtrMesh inMesh(new mesh::Mesh("InMesh", dimensions, false, testing::nextMeshID()));
  mesh::PtrData inData   = inMesh->createData("InData", 1);
  int           inDataID = inData->getID();
  inMesh->createVertex(Eigen::Vector3d(0.0, 0.0, 0.0));
  inMesh->createVertex(Eigen::Vector3d(1.0, 0.0, 0.0));
  inMesh->createVertex(Eigen::Vector3d(0.0, 1.0, 0.0));
  inMesh->createVertex(Eigen::Vector3d(1.0, 1.0, 0.0));
  inMesh->createVertex(Eigen::Vector3d(0.0, 0.0, 1.0));
  inMesh->createVertex(Eigen::Vector3d(1.0, 0.0, 1.0));
  inMesh->createVertex(Eigen::Vector3d(0.0, 1.0, 1.0));
  inMesh->createVertex(Eigen::Vector3d(1.0, 1.0, 1.0));
  inMesh->allocateDataValues();
  addGlobalIndex(inMesh);

  auto &values = inData->values();
  values << 1.0, 1.0, 1.0, 1.0, 2.0, 2.0, 2.0, 2.0;

  // Create mesh to map to
  mesh::PtrMesh outMesh(new mesh::Mesh("OutMesh", dimensions, false, testing::nextMeshID()));
  mesh::PtrData outData   = outMesh->createData("OutData", 1);
  int           outDataID = outData->getID();
  mesh::Vertex &vertex    = outMesh->createVertex(Eigen::Vector3d::Zero());
  outMesh->allocateDataValues();
  addGlobalIndex(outMesh);

  // Setup mapping with mapping coordinates and geometry used
  mapping.setMeshes(inMesh, outMesh);
  BOOST_TEST(mapping.hasComputedMapping() == false);

  vertex.setCoords(Eigen::Vector3d(0.0, 0.0, 0.0));
  mapping.computeMapping();
  mapping.map(inDataID, outDataID);
  double value = outData->values()(0);
  BOOST_TEST(mapping.hasComputedMapping() == true);
  BOOST_TEST(value == 1.0);

  vertex.setCoords(Eigen::Vector3d(0.0, 0.5, 0.0));
  mapping.computeMapping();
  mapping.map(inDataID, outDataID);
  value = outData->values()(0);
  BOOST_TEST(mapping.hasComputedMapping() == true);
  BOOST_TEST(value == 1.0);

  vertex.setCoords(Eigen::Vector3d(0.5, 0.5, 0.0));
  mapping.computeMapping();
  mapping.map(inDataID, outDataID);
  value = outData->values()(0);
  BOOST_TEST(mapping.hasComputedMapping() == true);
  BOOST_TEST(value == 1.0);

  vertex.setCoords(Eigen::Vector3d(1.0, 0.0, 0.0));
  mapping.computeMapping();
  mapping.map(inDataID, outDataID);
  value = outData->values()(0);
  BOOST_TEST(mapping.hasComputedMapping() == true);
  BOOST_TEST(value == 1.0);

  vertex.setCoords(Eigen::Vector3d(1.0, 1.0, 0.0));
  mapping.computeMapping();
  mapping.map(inDataID, outDataID);
  value = outData->values()(0);
  BOOST_TEST(mapping.hasComputedMapping() == true);
  BOOST_TEST(value == 1.0);

  vertex.setCoords(Eigen::Vector3d(0.0, 0.0, 1.0));
  mapping.computeMapping();
  mapping.map(inDataID, outDataID);
  value = outData->values()(0);
  BOOST_TEST(mapping.hasComputedMapping() == true);
  BOOST_TEST(value == 2.0);

  vertex.setCoords(Eigen::Vector3d(1.0, 0.0, 1.0));
  mapping.computeMapping();
  mapping.map(inDataID, outDataID);
  value = outData->values()(0);
  BOOST_TEST(mapping.hasComputedMapping() == true);
  BOOST_TEST(value == 2.0);

  vertex.setCoords(Eigen::Vector3d(1.0, 1.0, 1.0));
  mapping.computeMapping();
  mapping.map(inDataID, outDataID);
  value = outData->values()(0);
  BOOST_TEST(mapping.hasComputedMapping() == true);
  BOOST_TEST(value == 2.0);

  vertex.setCoords(Eigen::Vector3d(0.5, 0.5, 1.0));
  mapping.computeMapping();
  mapping.map(inDataID, outDataID);
  value = outData->values()(0);
  BOOST_TEST(mapping.hasComputedMapping() == true);
  BOOST_TEST(value == 2.0);

  vertex.setCoords(Eigen::Vector3d(0.0, 0.0, 0.5));
  mapping.computeMapping();
  mapping.map(inDataID, outDataID);
  value = outData->values()(0);
  BOOST_TEST(mapping.hasComputedMapping() == true);
  BOOST_TEST(value, 1.5);

  vertex.setCoords(Eigen::Vector3d(1.0, 0.0, 0.5));
  mapping.computeMapping();
  mapping.map(inDataID, outDataID);
  value = outData->values()(0);
  BOOST_TEST(mapping.hasComputedMapping() == true);
  BOOST_TEST(value == 1.5);

  vertex.setCoords(Eigen::Vector3d(0.0, 1.0, 0.5));
  mapping.computeMapping();
  mapping.map(inDataID, outDataID);
  value = outData->values()(0);
  BOOST_TEST(mapping.hasComputedMapping() == true);
  BOOST_TEST(value == 1.5);

  vertex.setCoords(Eigen::Vector3d(1.0, 1.0, 0.5));
  mapping.computeMapping();
  mapping.map(inDataID, outDataID);
  value = outData->values()(0);
  BOOST_TEST(mapping.hasComputedMapping() == true);
  BOOST_TEST(value == 1.5);

  vertex.setCoords(Eigen::Vector3d(0.5, 0.5, 0.5));
  mapping.computeMapping();
  mapping.map(inDataID, outDataID);
  value = outData->values()(0);
  BOOST_TEST(mapping.hasComputedMapping() == true);
  BOOST_TEST(value == 1.5);
}

void perform2DTestScaledConsistentMapping(Mapping &mapping)
{
  int dimensions = 2;
  using Eigen::Vector2d;

  // Create mesh to map from
  mesh::PtrMesh inMesh(new mesh::Mesh("InMesh", dimensions, false, testing::nextMeshID()));
  mesh::PtrData inData   = inMesh->createData("InData", 1);
  int           inDataID = inData->getID();
  auto &        inV1     = inMesh->createVertex(Vector2d(0.0, 0.0));
  auto &        inV2     = inMesh->createVertex(Vector2d(1.0, 0.0));
  auto &        inV3     = inMesh->createVertex(Vector2d(1.0, 1.0));
  auto &        inV4     = inMesh->createVertex(Vector2d(0.0, 1.0));

  inMesh->createEdge(inV1, inV2);
  inMesh->createEdge(inV2, inV3);
  inMesh->createEdge(inV3, inV4);
  inMesh->createEdge(inV1, inV4);

  inMesh->allocateDataValues();
  addGlobalIndex(inMesh);

  auto &inValues = inData->values();
  inValues << 1.0, 2.0, 2.0, 1.0;

  // Create mesh to map to
  mesh::PtrMesh outMesh(new mesh::Mesh("OutMesh", dimensions, false, testing::nextMeshID()));
  mesh::PtrData outData   = outMesh->createData("OutData", 1);
  int           outDataID = outData->getID();
  auto &        outV1     = outMesh->createVertex(Vector2d(0.0, 0.0));
  auto &        outV2     = outMesh->createVertex(Vector2d(0.0, 1.0));
  auto &        outV3     = outMesh->createVertex(Vector2d(1.1, 1.1));
  auto &        outV4     = outMesh->createVertex(Vector2d(0.1, 1.1));
  outMesh->createEdge(outV1, outV2);
  outMesh->createEdge(outV2, outV3);
  outMesh->createEdge(outV3, outV4);
  outMesh->createEdge(outV1, outV4);
  outMesh->allocateDataValues();
  addGlobalIndex(outMesh);

  // Setup mapping with mapping coordinates and geometry used
  mapping.setMeshes(inMesh, outMesh);
  BOOST_TEST(mapping.hasComputedMapping() == false);

  mapping.computeMapping();
  mapping.map(inDataID, outDataID);

  testSerialScaledConsistent(inMesh, outMesh, inData, outData);
}

void perform3DTestScaledConsistentMapping(Mapping &mapping)
{
  int dimensions = 3;

  // Create mesh to map from
  mesh::PtrMesh inMesh(new mesh::Mesh("InMesh", dimensions, false, testing::nextMeshID()));
  mesh::PtrData inData   = inMesh->createData("InData", 1);
  int           inDataID = inData->getID();
  auto &        inV1     = inMesh->createVertex(Eigen::Vector3d(0.0, 0.0, 0.0));
  auto &        inV2     = inMesh->createVertex(Eigen::Vector3d(1.0, 0.0, 0.0));
  auto &        inV3     = inMesh->createVertex(Eigen::Vector3d(0.0, 1.0, 0.5));
  auto &        inV4     = inMesh->createVertex(Eigen::Vector3d(2.0, 0.0, 0.0));
  auto &        inV5     = inMesh->createVertex(Eigen::Vector3d(0.0, 2.0, 0.0));
  auto &        inV6     = inMesh->createVertex(Eigen::Vector3d(0.0, 2.0, 1.0));
  auto &        inE1     = inMesh->createEdge(inV1, inV2);
  auto &        inE2     = inMesh->createEdge(inV2, inV3);
  auto &        inE3     = inMesh->createEdge(inV1, inV3);
  auto &        inE4     = inMesh->createEdge(inV4, inV5);
  auto &        inE5     = inMesh->createEdge(inV5, inV6);
  auto &        inE6     = inMesh->createEdge(inV4, inV6);
  inMesh->createTriangle(inE1, inE2, inE3);
  inMesh->createTriangle(inE4, inE5, inE6);

  inMesh->allocateDataValues();
  addGlobalIndex(inMesh);

  auto &inValues = inData->values();
  inValues << 1.0, 2.0, 4.0, 6.0, 8.0, 9.0;

  // Create mesh to map to
  mesh::PtrMesh outMesh(new mesh::Mesh("OutMesh", dimensions, false, testing::nextMeshID()));
  mesh::PtrData outData   = outMesh->createData("OutData", 1);
  int           outDataID = outData->getID();
  auto &        outV1     = outMesh->createVertex(Eigen::Vector3d(0.0, 0.0, 0.0));
  auto &        outV2     = outMesh->createVertex(Eigen::Vector3d(1.0, 0.0, 0.0));
  auto &        outV3     = outMesh->createVertex(Eigen::Vector3d(0.0, 1.1, 0.6));
  auto &        outE1     = outMesh->createEdge(outV1, outV2);
  auto &        outE2     = outMesh->createEdge(outV2, outV3);
  auto &        outE3     = outMesh->createEdge(outV1, outV3);
  outMesh->createTriangle(outE1, outE2, outE3);

  outMesh->allocateDataValues();
  addGlobalIndex(outMesh);

  // Setup mapping with mapping coordinates and geometry used
  mapping.setMeshes(inMesh, outMesh);
  BOOST_TEST(mapping.hasComputedMapping() == false);
  mapping.computeMapping();
  BOOST_TEST(mapping.hasComputedMapping() == true);
  mapping.map(inDataID, outDataID);

  testSerialScaledConsistent(inMesh, outMesh, inData, outData);
}

void perform2DTestConservativeMapping(Mapping &mapping)
{
  const int    dimensions = 2;
  const double tolerance  = 1e-6;
  using Eigen::Vector2d;

  // Create mesh to map from
  mesh::PtrMesh inMesh(new mesh::Mesh("InMesh", dimensions, false, testing::nextMeshID()));
  mesh::PtrData inData   = inMesh->createData("InData", 1);
  int           inDataID = inData->getID();
  mesh::Vertex &vertex0  = inMesh->createVertex(Vector2d(0, 0));
  mesh::Vertex &vertex1  = inMesh->createVertex(Vector2d(0, 0));
  inMesh->allocateDataValues();
  inData->values() << 1.0, 2.0;
  addGlobalIndex(inMesh);

  // Create mesh to map to
  mesh::PtrMesh outMesh(new mesh::Mesh("OutMesh", dimensions, false, testing::nextMeshID()));
  mesh::PtrData outData   = outMesh->createData("OutData", 1);
  int           outDataID = outData->getID();
  outMesh->createVertex(Vector2d(0.0, 0.0));
  outMesh->createVertex(Vector2d(1.0, 0.0));
  outMesh->createVertex(Vector2d(1.0, 1.0));
  outMesh->createVertex(Vector2d(0.0, 1.0));
  outMesh->allocateDataValues();
  addGlobalIndex(outMesh);

  auto &values = outData->values();

  mapping.setMeshes(inMesh, outMesh);
  BOOST_TEST(mapping.hasComputedMapping() == false);

  vertex0.setCoords(Vector2d(0.5, 0.0));
  vertex1.setCoords(Vector2d(0.5, 1.0));
  mapping.computeMapping();
  mapping.map(inDataID, outDataID);
  BOOST_TEST(mapping.hasComputedMapping() == true);
  BOOST_TEST(testing::equals(values, Eigen::Vector4d(0.5, 0.5, 1.0, 1.0), tolerance));

  vertex0.setCoords(Vector2d(0.0, 0.5));
  vertex1.setCoords(Vector2d(1.0, 0.5));
  mapping.computeMapping();
  mapping.map(inDataID, outDataID);
  BOOST_TEST(mapping.hasComputedMapping() == true);
  BOOST_TEST(testing::equals(values, Eigen::Vector4d(0.5, 1.0, 1.0, 0.5), tolerance));

  vertex0.setCoords(Vector2d(0.0, 1.0));
  vertex1.setCoords(Vector2d(1.0, 0.0));
  mapping.computeMapping();
  mapping.map(inDataID, outDataID);
  BOOST_TEST(mapping.hasComputedMapping() == true);
  BOOST_TEST(testing::equals(values, Eigen::Vector4d(0.0, 2.0, 0.0, 1.0), tolerance));

  vertex0.setCoords(Vector2d(0.0, 0.0));
  vertex1.setCoords(Vector2d(1.0, 1.0));
  mapping.computeMapping();
  mapping.map(inDataID, outDataID);
  BOOST_TEST(mapping.hasComputedMapping() == true);
  BOOST_TEST(testing::equals(values, Eigen::Vector4d(1.0, 0.0, 2.0, 0.0), tolerance));

  vertex0.setCoords(Vector2d(0.4, 0.5));
  vertex1.setCoords(Vector2d(0.6, 0.5));
  mapping.computeMapping();
  mapping.map(inDataID, outDataID);
  BOOST_TEST(mapping.hasComputedMapping() == true);
  BOOST_TEST(values.sum() == 3.0);
}

void perform2DTestConservativeMappingVector(Mapping &mapping)
{
  const int    dimensions = 2;
  const double tolerance  = 1e-6;
  using Eigen::Vector2d;

  // Create mesh to map from
  mesh::PtrMesh inMesh(new mesh::Mesh("InMesh", dimensions, false, testing::nextMeshID()));
  mesh::PtrData inData   = inMesh->createData("InData", 2);
  int           inDataID = inData->getID();
  mesh::Vertex &vertex0  = inMesh->createVertex(Vector2d(0, 0));
  mesh::Vertex &vertex1  = inMesh->createVertex(Vector2d(0, 0));
  inMesh->allocateDataValues();
  inData->values() << 1.0, 4.0, 2.0, 5.0;
  addGlobalIndex(inMesh);

  // Create mesh to map to
  mesh::PtrMesh outMesh(new mesh::Mesh("OutMesh", dimensions, false, testing::nextMeshID()));
  mesh::PtrData outData   = outMesh->createData("OutData", 2);
  int           outDataID = outData->getID();
  outMesh->createVertex(Vector2d(0.0, 0.0));
  outMesh->createVertex(Vector2d(1.0, 0.0));
  outMesh->createVertex(Vector2d(1.0, 1.0));
  outMesh->createVertex(Vector2d(0.0, 1.0));
  outMesh->allocateDataValues();
  addGlobalIndex(outMesh);

  auto &values = outData->values();

  mapping.setMeshes(inMesh, outMesh);
  BOOST_TEST(mapping.hasComputedMapping() == false);

  vertex0.setCoords(Vector2d(0.5, 0.0));
  vertex1.setCoords(Vector2d(0.5, 1.0));
  mapping.computeMapping();
  mapping.map(inDataID, outDataID);
  BOOST_TEST(mapping.hasComputedMapping() == true);
  Eigen::VectorXd refValues(8);
  refValues << 0.5, 2, 0.5, 2, 1.0, 2.5, 1.0, 2.5;
  BOOST_TEST(testing::equals(values, refValues, tolerance));

  vertex0.setCoords(Vector2d(0.0, 0.5));
  vertex1.setCoords(Vector2d(1.0, 0.5));
  mapping.computeMapping();
  mapping.map(inDataID, outDataID);
  BOOST_TEST(mapping.hasComputedMapping() == true);
  refValues << 0.5, 2, 1.0, 2.5, 1.0, 2.5, 0.5, 2;
  BOOST_TEST(testing::equals(values, refValues, tolerance));

  vertex0.setCoords(Vector2d(0.0, 1.0));
  vertex1.setCoords(Vector2d(1.0, 0.0));
  mapping.computeMapping();
  mapping.map(inDataID, outDataID);
  BOOST_TEST(mapping.hasComputedMapping() == true);
  refValues << 0.0, 0.0, 2.0, 5.0, 0.0, 0.0, 1.0, 4.0;
  BOOST_TEST(testing::equals(values, refValues, tolerance));

  vertex0.setCoords(Vector2d(0.0, 0.0));
  vertex1.setCoords(Vector2d(1.0, 1.0));
  mapping.computeMapping();
  mapping.map(inDataID, outDataID);
  BOOST_TEST(mapping.hasComputedMapping() == true);
  refValues << 1.0, 4.0, 0.0, 0.0, 2.0, 5.0, 0.0, 0.0;
  BOOST_TEST(testing::equals(values, refValues, tolerance));

  vertex0.setCoords(Vector2d(0.4, 0.5));
  vertex1.setCoords(Vector2d(0.6, 0.5));
  mapping.computeMapping();
  mapping.map(inDataID, outDataID);
  BOOST_TEST(mapping.hasComputedMapping() == true);
  BOOST_TEST(values.sum() == 12.0);
}

void perform3DTestConservativeMapping(Mapping &mapping)
{
  using Eigen::Vector3d;
  int dimensions = 3;

  // Create mesh to map from
  mesh::PtrMesh inMesh(new mesh::Mesh("InMesh", dimensions, false, testing::nextMeshID()));
  mesh::PtrData inData   = inMesh->createData("InData", 1);
  int           inDataID = inData->getID();
  mesh::Vertex &vertex0  = inMesh->createVertex(Vector3d(0, 0, 0));
  mesh::Vertex &vertex1  = inMesh->createVertex(Vector3d(0, 0, 0));
  inMesh->allocateDataValues();
  inData->values() << 1.0, 2.0;
  addGlobalIndex(inMesh);

  // Create mesh to map to
  mesh::PtrMesh outMesh(new mesh::Mesh("OutMesh", dimensions, false, testing::nextMeshID()));
  mesh::PtrData outData   = outMesh->createData("OutData", 1);
  int           outDataID = outData->getID();
  outMesh->createVertex(Vector3d(0.0, 0.0, 0.0));
  outMesh->createVertex(Vector3d(1.0, 0.0, 0.0));
  outMesh->createVertex(Vector3d(1.0, 1.0, 0.0));
  outMesh->createVertex(Vector3d(0.0, 1.0, 0.0));
  outMesh->createVertex(Vector3d(0.0, 0.0, 1.0));
  outMesh->createVertex(Vector3d(1.0, 0.0, 1.0));
  outMesh->createVertex(Vector3d(1.0, 1.0, 1.0));
  outMesh->createVertex(Vector3d(0.0, 1.0, 1.0));
  outMesh->allocateDataValues();
  addGlobalIndex(outMesh);

  auto & values      = outData->values();
  double expectedSum = inData->values().sum();

  mapping.setMeshes(inMesh, outMesh);
  BOOST_TEST(mapping.hasComputedMapping() == false);

  vertex0.setCoords(Vector3d(0.5, 0.0, 0.0));
  vertex1.setCoords(Vector3d(0.5, 1.0, 0.0));
  mapping.computeMapping();
  mapping.map(inDataID, outDataID);
  BOOST_TEST(mapping.hasComputedMapping());
  BOOST_TEST(values.sum() == expectedSum);
}

BOOST_AUTO_TEST_CASE(MapThinPlateSplines)
{
  PRECICE_TEST(1_rank, Require::PETSc);
  bool                                       xDead = false;
  bool                                       yDead = false;
  bool                                       zDead = false;
  ThinPlateSplines                           fct;
  PetRadialBasisFctMapping<ThinPlateSplines> consistentMap2D(Mapping::CONSISTENT, 2, fct, xDead, yDead, zDead);
  perform2DTestConsistentMapping(consistentMap2D);
  PetRadialBasisFctMapping<ThinPlateSplines> consistentMap3D(Mapping::CONSISTENT, 3, fct, xDead, yDead, zDead);
  perform3DTestConsistentMapping(consistentMap3D);
  PetRadialBasisFctMapping<ThinPlateSplines> scaledConsistentMap2D(Mapping::SCALEDCONSISTENT, 2, fct, xDead, yDead, zDead);
  perform2DTestScaledConsistentMapping(scaledConsistentMap2D);
  PetRadialBasisFctMapping<ThinPlateSplines> scaledConsistentMap3D(Mapping::SCALEDCONSISTENT, 3, fct, xDead, yDead, zDead);
  perform3DTestScaledConsistentMapping(scaledConsistentMap3D);
  PetRadialBasisFctMapping<ThinPlateSplines> conservativeMap2D(Mapping::CONSERVATIVE, 2, fct, xDead, yDead, zDead);
  perform2DTestConservativeMapping(conservativeMap2D);
  PetRadialBasisFctMapping<ThinPlateSplines> conservativeMap3D(Mapping::CONSERVATIVE, 3, fct, xDead, yDead, zDead);
  perform3DTestConservativeMapping(conservativeMap3D);
}

BOOST_AUTO_TEST_CASE(MapMultiquadrics)
{
  PRECICE_TEST(1_rank, Require::PETSc);
  bool                                    xDead = false;
  bool                                    yDead = false;
  bool                                    zDead = false;
  Multiquadrics                           fct(1e-3);
  PetRadialBasisFctMapping<Multiquadrics> consistentMap2D(Mapping::CONSISTENT, 2, fct, xDead, yDead, zDead);
  perform2DTestConsistentMapping(consistentMap2D);
  PetRadialBasisFctMapping<Multiquadrics> consistentMap2DVector(Mapping::CONSISTENT, 2, fct, xDead, yDead, zDead);
  perform2DTestConsistentMappingVector(consistentMap2DVector);
  PetRadialBasisFctMapping<Multiquadrics> consistentMap3D(Mapping::CONSISTENT, 3, fct, xDead, yDead, zDead);
  perform3DTestConsistentMapping(consistentMap3D);
  PetRadialBasisFctMapping<Multiquadrics> scaledConsistentMap2D(Mapping::SCALEDCONSISTENT, 2, fct, xDead, yDead, zDead);
  perform2DTestScaledConsistentMapping(scaledConsistentMap2D);
  PetRadialBasisFctMapping<Multiquadrics> scaledConsistentMap3D(Mapping::SCALEDCONSISTENT, 3, fct, xDead, yDead, zDead);
  perform3DTestScaledConsistentMapping(scaledConsistentMap3D);
  PetRadialBasisFctMapping<Multiquadrics> conservativeMap2D(Mapping::CONSERVATIVE, 2, fct, xDead, yDead, zDead);
  perform2DTestConservativeMapping(conservativeMap2D);
  PetRadialBasisFctMapping<Multiquadrics> conservativeMap2DVector(Mapping::CONSERVATIVE, 2, fct, xDead, yDead, zDead);
  perform2DTestConservativeMappingVector(conservativeMap2DVector);
  PetRadialBasisFctMapping<Multiquadrics> conservativeMap3D(Mapping::CONSERVATIVE, 3, fct, xDead, yDead, zDead);
  perform3DTestConservativeMapping(conservativeMap3D);
}

BOOST_AUTO_TEST_CASE(MapInverseMultiquadrics)
{
  PRECICE_TEST(1_rank, Require::PETSc);
  bool                                           xDead = false;
  bool                                           yDead = false;
  bool                                           zDead = false;
  InverseMultiquadrics                           fct(1e-3);
  PetRadialBasisFctMapping<InverseMultiquadrics> consistentMap2D(Mapping::CONSISTENT, 2, fct, xDead, yDead, zDead);
  perform2DTestConsistentMapping(consistentMap2D);
  PetRadialBasisFctMapping<InverseMultiquadrics> consistentMap3D(Mapping::CONSISTENT, 3, fct, xDead, yDead, zDead);
  perform3DTestConsistentMapping(consistentMap3D);
  PetRadialBasisFctMapping<InverseMultiquadrics> scaledConsistentMap2D(Mapping::SCALEDCONSISTENT, 2, fct, xDead, yDead, zDead);
  perform2DTestScaledConsistentMapping(scaledConsistentMap2D);
  PetRadialBasisFctMapping<InverseMultiquadrics> scaledConsistentMap3D(Mapping::SCALEDCONSISTENT, 3, fct, xDead, yDead, zDead);
  perform3DTestScaledConsistentMapping(scaledConsistentMap3D);
  PetRadialBasisFctMapping<InverseMultiquadrics> conservativeMap2D(Mapping::CONSERVATIVE, 2, fct, xDead, yDead, zDead);
  perform2DTestConservativeMapping(conservativeMap2D);
  PetRadialBasisFctMapping<InverseMultiquadrics> conservativeMap3D(Mapping::CONSERVATIVE, 3, fct, xDead, yDead, zDead);
  perform3DTestConservativeMapping(conservativeMap3D);
}

BOOST_AUTO_TEST_CASE(MapVolumeSplines)
{
  PRECICE_TEST(1_rank, Require::PETSc);
  bool                                    xDead = false;
  bool                                    yDead = false;
  bool                                    zDead = false;
  VolumeSplines                           fct;
  PetRadialBasisFctMapping<VolumeSplines> consistentMap2D(Mapping::CONSISTENT, 2, fct, xDead, yDead, zDead);
  perform2DTestConsistentMapping(consistentMap2D);
  PetRadialBasisFctMapping<VolumeSplines> consistentMap3D(Mapping::CONSISTENT, 3, fct, xDead, yDead, zDead);
  perform3DTestConsistentMapping(consistentMap3D);
  PetRadialBasisFctMapping<VolumeSplines> scaledConsistentMap2D(Mapping::SCALEDCONSISTENT, 2, fct, xDead, yDead, zDead);
  perform2DTestScaledConsistentMapping(scaledConsistentMap2D);
  PetRadialBasisFctMapping<VolumeSplines> scaledConsistentMap3D(Mapping::SCALEDCONSISTENT, 3, fct, xDead, yDead, zDead);
  perform3DTestScaledConsistentMapping(scaledConsistentMap3D);
  PetRadialBasisFctMapping<VolumeSplines> conservativeMap2D(Mapping::CONSERVATIVE, 2, fct, xDead, yDead, zDead);
  perform2DTestConservativeMapping(conservativeMap2D);
  PetRadialBasisFctMapping<VolumeSplines> conservativeMap3D(Mapping::CONSERVATIVE, 3, fct, xDead, yDead, zDead);
  perform3DTestConservativeMapping(conservativeMap3D);
}

BOOST_AUTO_TEST_CASE(MapGaussian)
{
  PRECICE_TEST(1_rank, Require::PETSc);
  bool                               xDead = false;
  bool                               yDead = false;
  bool                               zDead = false;
  Gaussian                           fct(1.0);
  PetRadialBasisFctMapping<Gaussian> consistentMap2D(Mapping::CONSISTENT, 2, fct, xDead, yDead, zDead);
  perform2DTestConsistentMapping(consistentMap2D);
  PetRadialBasisFctMapping<Gaussian> consistentMap3D(Mapping::CONSISTENT, 3, fct, xDead, yDead, zDead);
  perform3DTestConsistentMapping(consistentMap3D);
  PetRadialBasisFctMapping<Gaussian> scaledConsistentMap2D(Mapping::SCALEDCONSISTENT, 2, fct, xDead, yDead, zDead);
  perform2DTestScaledConsistentMapping(scaledConsistentMap2D);
  PetRadialBasisFctMapping<Gaussian> scaledConsistentMap3D(Mapping::SCALEDCONSISTENT, 3, fct, xDead, yDead, zDead);
  perform3DTestScaledConsistentMapping(scaledConsistentMap3D);
  PetRadialBasisFctMapping<Gaussian> conservativeMap2D(Mapping::CONSERVATIVE, 2, fct, xDead, yDead, zDead);
  perform2DTestConservativeMapping(conservativeMap2D);
  PetRadialBasisFctMapping<Gaussian> conservativeMap3D(Mapping::CONSERVATIVE, 3, fct, xDead, yDead, zDead);
  perform3DTestConservativeMapping(conservativeMap3D);
}

BOOST_AUTO_TEST_CASE(MapCompactThinPlateSplinesC2)
{
  PRECICE_TEST(1_rank, Require::PETSc);
  double                    supportRadius = 1.2;
  bool                      xDead         = false;
  bool                      yDead         = false;
  bool                      zDead         = false;
  CompactThinPlateSplinesC2 fct(supportRadius);
  using Mapping = PetRadialBasisFctMapping<CompactThinPlateSplinesC2>;
  Mapping consistentMap2D(Mapping::CONSISTENT, 2, fct, xDead, yDead, zDead);
  perform2DTestConsistentMapping(consistentMap2D);
  Mapping consistentMap3D(Mapping::CONSISTENT, 3, fct, xDead, yDead, zDead);
  perform3DTestConsistentMapping(consistentMap3D);
  Mapping scaledConsistentMap2D(Mapping::SCALEDCONSISTENT, 2, fct, xDead, yDead, zDead);
  perform2DTestScaledConsistentMapping(scaledConsistentMap2D);
  Mapping scaledConsistentMap3D(Mapping::SCALEDCONSISTENT, 3, fct, xDead, yDead, zDead);
  perform3DTestScaledConsistentMapping(scaledConsistentMap3D);
  Mapping conservativeMap2D(Mapping::CONSERVATIVE, 2, fct, xDead, yDead, zDead);
  perform2DTestConservativeMapping(conservativeMap2D);
  Mapping conservativeMap3D(Mapping::CONSERVATIVE, 3, fct, xDead, yDead, zDead);
  perform3DTestConservativeMapping(conservativeMap3D);
}

BOOST_AUTO_TEST_CASE(MapPetCompactPolynomialC0)
{
  PRECICE_TEST(1_rank, Require::PETSc);
  double              supportRadius = 1.2;
  bool                xDead         = false;
  bool                yDead         = false;
  bool                zDead         = false;
  CompactPolynomialC0 fct(supportRadius);
  using Mapping = PetRadialBasisFctMapping<CompactPolynomialC0>;
  Mapping consistentMap2D(Mapping::CONSISTENT, 2, fct, xDead, yDead, zDead);
  perform2DTestConsistentMapping(consistentMap2D);
  Mapping consistentMap3D(Mapping::CONSISTENT, 3, fct, xDead, yDead, zDead);
  perform3DTestConsistentMapping(consistentMap3D);
  Mapping scaledConsistentMap2D(Mapping::SCALEDCONSISTENT, 2, fct, xDead, yDead, zDead);
  perform2DTestScaledConsistentMapping(scaledConsistentMap2D);
  Mapping scaledConsistentMap3D(Mapping::SCALEDCONSISTENT, 3, fct, xDead, yDead, zDead);
  perform3DTestScaledConsistentMapping(scaledConsistentMap3D);
  Mapping conservativeMap2D(Mapping::CONSERVATIVE, 2, fct, xDead, yDead, zDead);
  perform2DTestConservativeMapping(conservativeMap2D);
  Mapping conservativeMap3D(Mapping::CONSERVATIVE, 3, fct, xDead, yDead, zDead);
  perform3DTestConservativeMapping(conservativeMap3D);
}

BOOST_AUTO_TEST_CASE(MapPetCompactPolynomialC6)
{
  PRECICE_TEST(1_rank, Require::PETSc);
  double              supportRadius = 1.2;
  bool                xDead         = false;
  bool                yDead         = false;
  bool                zDead         = false;
  CompactPolynomialC6 fct(supportRadius);
  using Mapping = PetRadialBasisFctMapping<CompactPolynomialC6>;
  Mapping consistentMap2D(Mapping::CONSISTENT, 2, fct, xDead, yDead, zDead);
  perform2DTestConsistentMapping(consistentMap2D);
  Mapping consistentMap3D(Mapping::CONSISTENT, 3, fct, xDead, yDead, zDead);
  perform3DTestConsistentMapping(consistentMap3D);
  Mapping scaledConsistentMap2D(Mapping::SCALEDCONSISTENT, 2, fct, xDead, yDead, zDead);
  perform2DTestScaledConsistentMapping(scaledConsistentMap2D);
  Mapping scaledConsistentMap3D(Mapping::SCALEDCONSISTENT, 3, fct, xDead, yDead, zDead);
  perform3DTestScaledConsistentMapping(scaledConsistentMap3D);
  Mapping conservativeMap2D(Mapping::CONSERVATIVE, 2, fct, xDead, yDead, zDead);
  perform2DTestConservativeMapping(conservativeMap2D);
  Mapping conservativeMap3D(Mapping::CONSERVATIVE, 3, fct, xDead, yDead, zDead);
  perform3DTestConservativeMapping(conservativeMap3D);
}

BOOST_AUTO_TEST_CASE(DeadAxis2)
{
  PRECICE_TEST(1_rank, Require::PETSc);
  using Eigen::Vector2d;
  int dimensions = 2;

  bool xDead = false;
  bool yDead = true;
  bool zDead = false;

  ThinPlateSplines                           fct;
  PetRadialBasisFctMapping<ThinPlateSplines> mapping(Mapping::CONSISTENT, dimensions, fct,
                                                     xDead, yDead, zDead);

  // Create mesh to map from
  mesh::PtrMesh inMesh(new mesh::Mesh("InMesh", dimensions, false, testing::nextMeshID()));
  mesh::PtrData inData   = inMesh->createData("InData", 1);
  int           inDataID = inData->getID();
  inMesh->createVertex(Vector2d(0.0, 1.0));
  inMesh->createVertex(Vector2d(1.0, 1.0));
  inMesh->createVertex(Vector2d(2.0, 1.0));
  inMesh->createVertex(Vector2d(3.0, 1.0));
  inMesh->allocateDataValues();
  addGlobalIndex(inMesh);

  auto &values = inData->values();
  values << 1.0, 2.0, 2.0, 1.0;

  // Create mesh to map to
  mesh::PtrMesh outMesh(new mesh::Mesh("OutMesh", dimensions, false, testing::nextMeshID()));
  mesh::PtrData outData   = outMesh->createData("OutData", 1);
  int           outDataID = outData->getID();
  mesh::Vertex &vertex    = outMesh->createVertex(Vector2d(0, 0));
  outMesh->allocateDataValues();
  addGlobalIndex(outMesh);

  // Setup mapping with mapping coordinates and geometry used
  mapping.setMeshes(inMesh, outMesh);
  BOOST_TEST(mapping.hasComputedMapping() == false);

  vertex.setCoords(Vector2d(0.0, 3.0));
  mapping.computeMapping();
  mapping.map(inDataID, outDataID);
  double value = outData->values()(0);
  BOOST_TEST(mapping.hasComputedMapping() == true);
  BOOST_TEST(value == 1.0);
}

BOOST_AUTO_TEST_CASE(DeadAxis3D)
{
  PRECICE_TEST(1_rank, Require::PETSc);
  using Eigen::Vector3d;
  int dimensions = 3;

  double              supportRadius = 1.2;
  CompactPolynomialC6 fct(supportRadius);
  bool                xDead = false;
  bool                yDead = true;
  bool                zDead = false;
  using Mapping             = PetRadialBasisFctMapping<CompactPolynomialC6>;
  Mapping mapping(Mapping::CONSISTENT, dimensions, fct, xDead, yDead, zDead);

  // Create mesh to map from
  mesh::PtrMesh inMesh(new mesh::Mesh("InMesh", dimensions, false, testing::nextMeshID()));
  mesh::PtrData inData   = inMesh->createData("InData", 1);
  int           inDataID = inData->getID();
  inMesh->createVertex(Vector3d(0.0, 3.0, 0.0));
  inMesh->createVertex(Vector3d(1.0, 3.0, 0.0));
  inMesh->createVertex(Vector3d(0.0, 3.0, 1.0));
  inMesh->createVertex(Vector3d(1.0, 3.0, 1.0));
  inMesh->allocateDataValues();
  addGlobalIndex(inMesh);

  auto &values = inData->values();
  values << 1.0, 2.0, 3.0, 4.0;

  // Create mesh to map to
  mesh::PtrMesh outMesh(new mesh::Mesh("OutMesh", dimensions, false, testing::nextMeshID()));
  mesh::PtrData outData   = outMesh->createData("OutData", 1);
  int           outDataID = outData->getID();
  outMesh->createVertex(Vector3d(0.0, 2.9, 0.0));
  outMesh->createVertex(Vector3d(0.8, 2.9, 0.1));
  outMesh->createVertex(Vector3d(0.1, 2.9, 0.9));
  outMesh->createVertex(Vector3d(1.1, 2.9, 1.1));
  outMesh->allocateDataValues();
  addGlobalIndex(outMesh);

  // Setup mapping with mapping coordinates and geometry used
  mapping.setMeshes(inMesh, outMesh);
  BOOST_TEST(mapping.hasComputedMapping() == false);

  mapping.computeMapping();
  mapping.map(inDataID, outDataID);
  BOOST_TEST(mapping.hasComputedMapping() == true);

  BOOST_TEST(outData->values()(0) == 1.0);
  BOOST_TEST(outData->values()(1) == 2.0);
  BOOST_TEST(outData->values()(2) == 2.9);
  BOOST_TEST(outData->values()(3) == 4.3);
}

BOOST_AUTO_TEST_CASE(SolutionCaching)
{
  PRECICE_TEST(1_rank, Require::PETSc);
  using Eigen::Vector2d;
  int dimensions = 2;

  bool xDead = false, yDead = true, zDead = false;

  ThinPlateSplines                           fct;
  PetRadialBasisFctMapping<ThinPlateSplines> mapping(Mapping::CONSISTENT, dimensions, fct,
                                                     xDead, yDead, zDead);

  // Create mesh to map from
  mesh::PtrMesh inMesh(new mesh::Mesh("InMesh", dimensions, false, testing::nextMeshID()));
  mesh::PtrData inData   = inMesh->createData("InData", 1);
  int           inDataID = inData->getID();
  inMesh->createVertex(Vector2d(0.0, 1.0));
  inMesh->createVertex(Vector2d(1.0, 1.0));
  inMesh->createVertex(Vector2d(2.0, 1.0));
  inMesh->createVertex(Vector2d(3.0, 1.0));
  inMesh->allocateDataValues();
  addGlobalIndex(inMesh);

  inData->values() << 1.0, 2.0, 2.0, 1.0;

  // Create mesh to map to
  mesh::PtrMesh outMesh(new mesh::Mesh("OutMesh", dimensions, false, testing::nextMeshID()));
  mesh::PtrData outData   = outMesh->createData("OutData", 1);
  int           outDataID = outData->getID();
  outMesh->createVertex(Vector2d(0, 3));
  outMesh->allocateDataValues();
  addGlobalIndex(outMesh);

  // Setup mapping with mapping coordinates and geometry used
  mapping.setMeshes(inMesh, outMesh);
  BOOST_TEST(mapping.hasComputedMapping() == false);

  mapping.computeMapping();
  BOOST_TEST(mapping.previousSolution.empty());
  mapping.map(inDataID, outDataID);
  BOOST_TEST(mapping.hasComputedMapping() == true);
  BOOST_TEST(outData->values()(0) == 1.0);

  PetscInt its;
  KSPGetIterationNumber(mapping._solver, &its);
  BOOST_TEST(its == 2);
  BOOST_TEST(mapping.previousSolution.size() == 1);
  mapping.map(inDataID, outDataID);
  KSPGetIterationNumber(mapping._solver, &its);
  BOOST_TEST(its == 0);
}

BOOST_AUTO_TEST_CASE(ConsistentPolynomialSwitch,
                     *boost::unit_test::tolerance(1e-6))
{
  PRECICE_TEST(1_rank, Require::PETSc);
  using Eigen::Vector2d;
  int dimensions = 2;

  bool xDead = false, yDead = false, zDead = false;

  Gaussian fct(1); // supportRadius = 4.55

  // Create mesh to map from
  mesh::PtrMesh inMesh(new mesh::Mesh("InMesh", dimensions, false, testing::nextMeshID()));
  mesh::PtrData inData   = inMesh->createData("InData", 1);
  int           inDataID = inData->getID();
  inMesh->createVertex(Vector2d(1, 1));
  inMesh->createVertex(Vector2d(1, 0));
  inMesh->createVertex(Vector2d(0, 0));
  inMesh->createVertex(Vector2d(0, 1));
  inMesh->allocateDataValues();
  addGlobalIndex(inMesh);
  inData->values() << 1, 1, 1, 1;

  // Create mesh to map to
  mesh::PtrMesh outMesh(new mesh::Mesh("OutMesh", dimensions, false, testing::nextMeshID()));
  mesh::PtrData outData   = outMesh->createData("OutData", 1);
  int           outDataID = outData->getID();
  outMesh->createVertex(Vector2d(3, 3)); // Point is outside the inMesh

  outMesh->allocateDataValues();
  addGlobalIndex(outMesh);

  // Test deactivated polynomial
  PetRadialBasisFctMapping<Gaussian> mappingOff(Mapping::CONSISTENT, dimensions, fct,
                                                xDead, yDead, zDead,
                                                1e-9, Polynomial::OFF);
  mappingOff.setMeshes(inMesh, outMesh);
  mappingOff.computeMapping();
  mappingOff.map(inDataID, outDataID);

  BOOST_TEST(outData->values()(0) <= 0.01); // Mapping to almost 0 since almost no basis function at (3,3) and no polynomial

  // Test integrated polynomial
  PetRadialBasisFctMapping<Gaussian> mappingOn(Mapping::CONSISTENT, dimensions, fct,
                                               xDead, yDead, zDead,
                                               1e-9, Polynomial::ON);

  mappingOn.setMeshes(inMesh, outMesh);
  mappingOn.computeMapping();
  mappingOn.map(inDataID, outDataID);

  BOOST_TEST(outData->values()(0) == 1.0); // Mapping to 1 since there is the polynomial

  // Test separated polynomial
  PetRadialBasisFctMapping<Gaussian> mappingSep(Mapping::CONSISTENT, dimensions, fct,
                                                xDead, yDead, zDead,
                                                1e-9, Polynomial::SEPARATE);

  mappingSep.setMeshes(inMesh, outMesh);
  mappingSep.computeMapping();
  mappingSep.map(inDataID, outDataID);

  BOOST_TEST(outData->values()(0) == 1.0); // Mapping to 1 since there is the polynomial
}

BOOST_AUTO_TEST_CASE(ConservativePolynomialSwitch,
                     *boost::unit_test::tolerance(1e-6))
{
  PRECICE_TEST(1_rank, Require::PETSc);
  using Eigen::Vector2d;
  int dimensions = 2;

  bool xDead = false, yDead = false, zDead = false;

  Gaussian fct(1); // supportRadius = 4.55

  // Create mesh to map from
  mesh::PtrMesh inMesh(new mesh::Mesh("InMesh", dimensions, false, testing::nextMeshID()));
  mesh::PtrData inData   = inMesh->createData("InData", 1);
  int           inDataID = inData->getID();
  inMesh->createVertex(Vector2d(0, 0));
  inMesh->createVertex(Vector2d(1, 0));
  inMesh->createVertex(Vector2d(1, 1));
  inMesh->createVertex(Vector2d(0, 1));
  inMesh->allocateDataValues();
  addGlobalIndex(inMesh);
  inData->values() << 1, 1, 1, 1;

  // Create mesh to map to
  mesh::PtrMesh outMesh(new mesh::Mesh("OutMesh", dimensions, false, testing::nextMeshID()));
  mesh::PtrData outData   = outMesh->createData("OutData", 1);
  int           outDataID = outData->getID();
  outMesh->createVertex(Vector2d(0.4, 0));
  outMesh->createVertex(Vector2d(6, 6));
  outMesh->createVertex(Vector2d(7, 7));

  outMesh->allocateDataValues();
  addGlobalIndex(outMesh);

  // Test deactivated polynomial
  PetRadialBasisFctMapping<Gaussian> mappingOff(Mapping::CONSERVATIVE, dimensions, fct,
                                                xDead, yDead, zDead,
                                                1e-9, Polynomial::OFF);
  mappingOff.setMeshes(inMesh, outMesh);
  mappingOff.computeMapping();
  mappingOff.map(inDataID, outDataID);

  BOOST_TEST(outData->values()(0) == 2.119967); // Conservativness is not retained, because no polynomial
  BOOST_TEST(outData->values()(1) == 0.0);      // Mapping to 0 since no basis function at (5,5) and no polynomial
  BOOST_TEST(outData->values()(2) == 0.0);      // Mapping to 0 since no basis function at (5,5) and no polynomial

  // Test integrated polynomial
  PetRadialBasisFctMapping<Gaussian> mappingOn(Mapping::CONSERVATIVE, dimensions, fct,
                                               xDead, yDead, zDead,
                                               1e-9, Polynomial::ON);

  mappingOn.setMeshes(inMesh, outMesh);
  mappingOn.computeMapping();
  mappingOn.map(inDataID, outDataID);

  BOOST_TEST(outData->values()(0) == 0);
  BOOST_TEST(outData->values()(1) == 26.0);
  BOOST_TEST(outData->values()(2) == -22.0);

  // Test separated polynomial
  PetRadialBasisFctMapping<Gaussian> mappingSep(Mapping::CONSERVATIVE, dimensions, fct,
                                                xDead, yDead, zDead,
                                                1e-9, Polynomial::SEPARATE);

  mappingSep.setMeshes(inMesh, outMesh);
  mappingSep.computeMapping();
  mappingSep.map(inDataID, outDataID);

  BOOST_TEST(outData->values()(0) == 0);
  BOOST_TEST(outData->values()(1) == 26.0);
  BOOST_TEST(outData->values()(2) == -22.0);
}

BOOST_AUTO_TEST_CASE(NoMapping)
{
  PRECICE_TEST(1_rank, Require::PETSc);
  /*
   * RATIONALE: Correctly destroying PETSc objects in OOP context can be a bit
   * tricky. We test if an RBF object can be destroyed right after creation
   * and if only computeMapping (not map) is called.
   */

  ThinPlateSplines fct;

  // Call neither computeMapping nor map
  {
    PetRadialBasisFctMapping<ThinPlateSplines> mapping1(Mapping::CONSISTENT, 3, fct,
                                                        false, false, false);
  }

  {
    // Call only computeMapping
    mesh::PtrMesh inMesh(new mesh::Mesh("InMesh", 2, false, testing::nextMeshID()));
    mesh::PtrData inData = inMesh->createData("InData", 1);
    inMesh->createVertex(Eigen::Vector2d(0, 0));
    inMesh->allocateDataValues();
    addGlobalIndex(inMesh);

    mesh::PtrMesh outMesh(new mesh::Mesh("OutMesh", 2, false, testing::nextMeshID()));
    mesh::PtrData outData = outMesh->createData("OutData", 1);
    outMesh->createVertex(Eigen::Vector2d(0, 0));
    outMesh->allocateDataValues();
    addGlobalIndex(outMesh);

    PetRadialBasisFctMapping<ThinPlateSplines> mapping2(Mapping::CONSISTENT, 2, fct,
                                                        false, false, false);

    mapping2.setMeshes(inMesh, outMesh);
    mapping2.computeMapping();
  }
}

BOOST_AUTO_TEST_CASE(TestNonHomongenousGlobalIndex)
{
  PRECICE_TEST(1_rank, Require::PETSc);
  using Eigen::Vector2d;
  int dimensions = 2;

  bool xDead = false, yDead = false, zDead = false;

  Gaussian fct(1); // supportRadius = 4.55

  // Create mesh to map from
  mesh::PtrMesh inMesh(new mesh::Mesh("InMesh", dimensions, false, testing::nextMeshID()));
  mesh::PtrData inData   = inMesh->createData("InData", 1);
  int           inDataID = inData->getID();
  inMesh->createVertex(Vector2d(1, 1)).setGlobalIndex(2);
  inMesh->createVertex(Vector2d(1, 0)).setGlobalIndex(3);
  inMesh->createVertex(Vector2d(0, 0)).setGlobalIndex(6);
  inMesh->createVertex(Vector2d(0, 1)).setGlobalIndex(5);
  inMesh->allocateDataValues();

  inData->values() << 1, 1, 1, 1;

  // Create mesh to map to
  mesh::PtrMesh outMesh(new mesh::Mesh("OutMesh", dimensions, false, testing::nextMeshID()));
  mesh::PtrData outData   = outMesh->createData("OutData", 1);
  int           outDataID = outData->getID();
  outMesh->createVertex(Vector2d(0.5, 0.5));

  outMesh->allocateDataValues();
  addGlobalIndex(outMesh);

  PetRadialBasisFctMapping<Gaussian> mapping1(Mapping::CONSISTENT, dimensions, fct,
                                              xDead, yDead, zDead);
  mapping1.setMeshes(inMesh, outMesh);
  mapping1.computeMapping();
  mapping1.map(inDataID, outDataID);

  BOOST_TEST(outData->values()(0) == 1);

  PetRadialBasisFctMapping<Gaussian> mapping2(Mapping::CONSERVATIVE, dimensions, fct,
                                              xDead, yDead, zDead);
  inData->values() << 0, 0, 0, 0; // reset
  outData->values() << 4;         // used as inData here
  mapping2.setMeshes(outMesh, inMesh);
  mapping2.computeMapping();
  mapping2.map(outDataID, inDataID);

  BOOST_TEST(inData->values()(0) == 1.0);
  BOOST_TEST(inData->values()(1) == 1.0);
  BOOST_TEST(inData->values()(2) == 1.0);
  BOOST_TEST(inData->values()(3) == 1.0);
}

BOOST_AUTO_TEST_SUITE_END() // Serial

BOOST_AUTO_TEST_SUITE_END() // PetRadialBasisFunctionMapping
BOOST_AUTO_TEST_SUITE_END()

#endif<|MERGE_RESOLUTION|>--- conflicted
+++ resolved
@@ -45,8 +45,6 @@
 {
   auto inputIntegral  = mesh::integrate(inMesh, inData);
   auto outputIntegral = mesh::integrate(outMesh, outData);
-<<<<<<< HEAD
-=======
 
   for (int dim = 0; dim < inputIntegral.size(); ++dim) {
     BOOST_TEST(inputIntegral(dim) == outputIntegral(dim));
@@ -61,34 +59,49 @@
   int                 owner;
   std::vector<double> position;
   std::vector<double> value;
->>>>>>> 813de05a
-
-  for (int dim = 0; dim < inputIntegral.size(); ++dim) {
-    BOOST_TEST(inputIntegral(dim) == outputIntegral(dim));
+
+  const Eigen::Map<const Eigen::VectorXd> asEigen() const
+  {
+    return Eigen::Map<const Eigen::VectorXd>{position.data(), static_cast<Eigen::Index>(position.size())};
   }
-}
-
-BOOST_AUTO_TEST_SUITE(Parallel)
+};
+
+/*
+MeshSpecification format:
+{ {rank, owner rank, {x, y, z}, {v}}, ... }
+
+also see struct VertexSpecification.
+
+- -1 on rank means all ranks
+- -1 on owner rank means no rank
+- x, y, z is position of vertex, z is optional, 2D mesh will be created then
+- v is the value of the respective vertex. Only 1D supported at this time.
+
+ReferenceSpecification format:
+{ {rank, {v}, ... }
+- -1 on rank means all ranks
+- v is the expected value of n-th vertex on that particular rank
+*/
+using MeshSpecification = std::vector<VertexSpecification>;
+
+/// Contains which values are expected on which rank: rank -> vector of data.
+using ReferenceSpecification = std::vector<std::pair<int, std::vector<double>>>;
 
 void getDistributedMesh(const TestContext &      context,
-                        MeshSpecification const &meshSpec,
+                        MeshSpecification const &vertices,
                         mesh::PtrMesh &          mesh,
                         mesh::PtrData &          data,
                         int                      globalIndexOffset = 0)
 {
   Eigen::VectorXd d;
-  int             dimension = 0;
 
   int i = 0;
-  for (auto &vertex : meshSpec.vertices) {
+  for (auto &vertex : vertices) {
     if (vertex.rank == context.rank or vertex.rank == -1) {
-      if (vertex.position.size() == 3) { // 3-dimensional
+      if (vertex.position.size() == 3) // 3-dimensional
         mesh->createVertex(Eigen::Vector3d(vertex.position.data()));
-        dimension = 3;
-      } else if (vertex.position.size() == 2) { // 2-dimensional
+      else if (vertex.position.size() == 2) // 2-dimensional
         mesh->createVertex(Eigen::Vector2d(vertex.position.data()));
-        dimension = 2;
-      }
 
       int valueDimension = vertex.value.size();
 
@@ -105,21 +118,7 @@
       i++;
     }
   }
-
   addGlobalIndex(mesh, globalIndexOffset);
-
-  for (auto edgeSpec : meshSpec.edges) {
-    if (edgeSpec.rank == -1 or edgeSpec.rank == context.rank) {
-      mesh->createEdge(mesh->vertices().at(edgeSpec.vertices.at(0)), mesh->vertices().at(edgeSpec.vertices.at(1)));
-    }
-  }
-
-  if (not meshSpec.faces.empty()) {
-    for (auto face : meshSpec.faces) {
-      mesh->createTriangle(mesh->edges().at(face.edges.at(0)), mesh->edges().at(face.edges.at(1)), mesh->edges().at(face.edges.at(2)));
-    }
-  }
-
   mesh->allocateDataValues();
   data->values() = d;
 }
@@ -128,11 +127,11 @@
                      Mapping &              mapping,
                      MeshSpecification      inMeshSpec,
                      MeshSpecification      outMeshSpec,
-                     ReferenceSpecification referenceSpec       = {},
+                     ReferenceSpecification referenceSpec,
                      int                    inGlobalIndexOffset = 0)
 {
-  int meshDimension  = inMeshSpec.vertices.at(0).position.size();
-  int valueDimension = inMeshSpec.vertices.at(0).value.size();
+  int meshDimension  = inMeshSpec.at(0).position.size();
+  int valueDimension = inMeshSpec.at(0).value.size();
 
   mesh::PtrMesh inMesh(new mesh::Mesh("InMesh", meshDimension, false, testing::nextMeshID()));
   mesh::PtrData inData   = inMesh->createData("InData", valueDimension);
@@ -147,36 +146,23 @@
   getDistributedMesh(context, outMeshSpec, outMesh, outData);
 
   mapping.setMeshes(inMesh, outMesh);
-
-  mapping.computeMapping();
-  BOOST_TEST(mapping.hasComputedMapping() == true);
-  mapping.map(inDataID, outDataID);
-
-  if (mapping.getConstraint() == Mapping::SCALEDCONSISTENT) {
-
-    auto            inputIntegral  = mesh::integrateOwner(inMesh, inData);
-    auto            outputIntegral = mesh::integrate(outMesh, outData);
-    Eigen::VectorXd globalInputIntegral(valueDimension);
-    Eigen::VectorXd globalOutputIntegral(valueDimension);
-
-    utils::MasterSlave::allreduceSum(inputIntegral.data(), globalInputIntegral.data(), valueDimension);
-    utils::MasterSlave::allreduceSum(outputIntegral.data(), globalOutputIntegral.data(), valueDimension);
-    for (int dim = 0; dim < valueDimension; ++dim) {
-      BOOST_TEST(globalInputIntegral(dim) == globalOutputIntegral(dim));
+  BOOST_TEST(mapping.hasComputedMapping() == false);
+
+  mapping.computeMapping();
+  BOOST_TEST(mapping.hasComputedMapping() == true);
+  mapping.map(inDataID, outDataID);
+
+  int index = 0;
+  for (auto &referenceVertex : referenceSpec) {
+    if (referenceVertex.first == context.rank or referenceVertex.first == -1) {
+      for (int dim = 0; dim < valueDimension; ++dim) {
+        BOOST_TEST_INFO("Index of vertex: " << index << " - Dimension: " << dim);
+        BOOST_TEST(outData->values()(index * valueDimension + dim) == referenceVertex.second.at(dim));
+      }
+      ++index;
     }
-  } else {
-    int index = 0;
-    for (auto &referenceVertex : referenceSpec) {
-      if (referenceVertex.first == context.rank or referenceVertex.first == -1) {
-        for (int dim = 0; dim < valueDimension; ++dim) {
-          BOOST_TEST_INFO("Index of vertex: " << index << " - Dimension: " << dim);
-          BOOST_TEST(outData->values()(index * valueDimension + dim) == referenceVertex.second.at(dim));
-        }
-        ++index;
-      }
-    }
-    BOOST_TEST(outData->values().size() == index * valueDimension);
   }
+  BOOST_TEST(outData->values().size() == index * valueDimension);
 }
 
 /// Test with a homogenous distribution of mesh amoung ranks
@@ -187,24 +173,24 @@
   PetRadialBasisFctMapping<Gaussian> mapping(Mapping::CONSISTENT, 2, fct, false, false, false);
 
   testDistributed(context, mapping,
-                  MeshSpecification({// Consistent mapping: The inMesh is communicated
-                                     {-1, 0, {0, 0}, {1}},
-                                     {-1, 0, {0, 1}, {2}},
-                                     {-1, 1, {1, 0}, {3}},
-                                     {-1, 1, {1, 1}, {4}},
-                                     {-1, 2, {2, 0}, {5}},
-                                     {-1, 2, {2, 1}, {6}},
-                                     {-1, 3, {3, 0}, {7}},
-                                     {-1, 3, {3, 1}, {8}}}),
-                  MeshSpecification({// The outMesh is local, distributed amoung all ranks
-                                     {0, -1, {0, 0}, {0}},
-                                     {0, -1, {0, 1}, {0}},
-                                     {1, -1, {1, 0}, {0}},
-                                     {1, -1, {1, 1}, {0}},
-                                     {2, -1, {2, 0}, {0}},
-                                     {2, -1, {2, 1}, {0}},
-                                     {3, -1, {3, 0}, {0}},
-                                     {3, -1, {3, 1}, {0}}}),
+                  {// Consistent mapping: The inMesh is communicated
+                   {-1, 0, {0, 0}, {1}},
+                   {-1, 0, {0, 1}, {2}},
+                   {-1, 1, {1, 0}, {3}},
+                   {-1, 1, {1, 1}, {4}},
+                   {-1, 2, {2, 0}, {5}},
+                   {-1, 2, {2, 1}, {6}},
+                   {-1, 3, {3, 0}, {7}},
+                   {-1, 3, {3, 1}, {8}}},
+                  {// The outMesh is local, distributed amoung all ranks
+                   {0, -1, {0, 0}, {0}},
+                   {0, -1, {0, 1}, {0}},
+                   {1, -1, {1, 0}, {0}},
+                   {1, -1, {1, 1}, {0}},
+                   {2, -1, {2, 0}, {0}},
+                   {2, -1, {2, 1}, {0}},
+                   {3, -1, {3, 0}, {0}},
+                   {3, -1, {3, 1}, {0}}},
                   {// Tests for {0, 1} on the first rank, {1, 2} on the second, ...
                    {0, {1}},
                    {0, {2}},
@@ -223,24 +209,24 @@
   PetRadialBasisFctMapping<Gaussian> mapping(Mapping::CONSISTENT, 2, fct, false, false, false);
 
   testDistributed(context, mapping,
-                  MeshSpecification({// Consistent mapping: The inMesh is communicated
-                                     {-1, 0, {0, 0}, {1, 4}},
-                                     {-1, 0, {0, 1}, {2, 5}},
-                                     {-1, 1, {1, 0}, {3, 6}},
-                                     {-1, 1, {1, 1}, {4, 7}},
-                                     {-1, 2, {2, 0}, {5, 8}},
-                                     {-1, 2, {2, 1}, {6, 9}},
-                                     {-1, 3, {3, 0}, {7, 10}},
-                                     {-1, 3, {3, 1}, {8, 11}}}),
-                  MeshSpecification({// The outMesh is local, distributed amoung all ranks
-                                     {0, -1, {0, 0}, {0, 0}},
-                                     {0, -1, {0, 1}, {0, 0}},
-                                     {1, -1, {1, 0}, {0, 0}},
-                                     {1, -1, {1, 1}, {0, 0}},
-                                     {2, -1, {2, 0}, {0, 0}},
-                                     {2, -1, {2, 1}, {0, 0}},
-                                     {3, -1, {3, 0}, {0, 0}},
-                                     {3, -1, {3, 1}, {0, 0}}}),
+                  {// Consistent mapping: The inMesh is communicated
+                   {-1, 0, {0, 0}, {1, 4}},
+                   {-1, 0, {0, 1}, {2, 5}},
+                   {-1, 1, {1, 0}, {3, 6}},
+                   {-1, 1, {1, 1}, {4, 7}},
+                   {-1, 2, {2, 0}, {5, 8}},
+                   {-1, 2, {2, 1}, {6, 9}},
+                   {-1, 3, {3, 0}, {7, 10}},
+                   {-1, 3, {3, 1}, {8, 11}}},
+                  {// The outMesh is local, distributed amoung all ranks
+                   {0, -1, {0, 0}, {0, 0}},
+                   {0, -1, {0, 1}, {0, 0}},
+                   {1, -1, {1, 0}, {0, 0}},
+                   {1, -1, {1, 1}, {0, 0}},
+                   {2, -1, {2, 0}, {0, 0}},
+                   {2, -1, {2, 1}, {0, 0}},
+                   {3, -1, {3, 0}, {0, 0}},
+                   {3, -1, {3, 1}, {0, 0}}},
                   {// Tests for {0, 1} on the first rank, {1, 2} on the second, ...
                    {0, {1, 4}},
                    {0, {2, 5}},
@@ -260,24 +246,24 @@
   PetRadialBasisFctMapping<Gaussian> mapping(Mapping::CONSISTENT, 2, fct, false, false, false);
 
   testDistributed(context, mapping,
-                  MeshSpecification({// Consistent mapping: The inMesh is communicated, rank 2 owns no vertices
-                                     {-1, 0, {0, 0}, {1}},
-                                     {-1, 0, {0, 1}, {2}},
-                                     {-1, 1, {1, 0}, {3}},
-                                     {-1, 1, {1, 1}, {4}},
-                                     {-1, 1, {2, 0}, {5}},
-                                     {-1, 3, {2, 1}, {6}},
-                                     {-1, 3, {3, 0}, {7}},
-                                     {-1, 3, {3, 1}, {8}}}),
-                  MeshSpecification({// The outMesh is local, rank 1 is empty
-                                     {0, -1, {0, 0}, {0}},
-                                     {0, -1, {0, 1}, {0}},
-                                     {0, -1, {1, 0}, {0}},
-                                     {2, -1, {1, 1}, {0}},
-                                     {2, -1, {2, 0}, {0}},
-                                     {2, -1, {2, 1}, {0}},
-                                     {3, -1, {3, 0}, {0}},
-                                     {3, -1, {3, 1}, {0}}}),
+                  {// Consistent mapping: The inMesh is communicated, rank 2 owns no vertices
+                   {-1, 0, {0, 0}, {1}},
+                   {-1, 0, {0, 1}, {2}},
+                   {-1, 1, {1, 0}, {3}},
+                   {-1, 1, {1, 1}, {4}},
+                   {-1, 1, {2, 0}, {5}},
+                   {-1, 3, {2, 1}, {6}},
+                   {-1, 3, {3, 0}, {7}},
+                   {-1, 3, {3, 1}, {8}}},
+                  {// The outMesh is local, rank 1 is empty
+                   {0, -1, {0, 0}, {0}},
+                   {0, -1, {0, 1}, {0}},
+                   {0, -1, {1, 0}, {0}},
+                   {2, -1, {1, 1}, {0}},
+                   {2, -1, {2, 0}, {0}},
+                   {2, -1, {2, 1}, {0}},
+                   {3, -1, {3, 0}, {0}},
+                   {3, -1, {3, 1}, {0}}},
                   {// Tests for {0, 1, 2} on the first rank,
                    // second rank (consistent with the outMesh) is empty, ...
                    {0, {1}},
@@ -300,7 +286,7 @@
   std::vector<int> globalIndexOffsets = {0, 0, 0, 4};
 
   testDistributed(context, mapping,
-                  MeshSpecification({
+                  {
                       // Rank 0 has part of the mesh, owns a subpart
                       {0, 0, {0, 0}, {1}},
                       {0, 0, {0, 1}, {2}},
@@ -323,16 +309,16 @@
                       {3, -1, {2, 1}, {6}},
                       {3, 3, {3, 0}, {7}},
                       {3, 3, {3, 1}, {8}},
-                  }),
-                  MeshSpecification({// The outMesh is local, rank 1 is empty
-                                     {0, -1, {0, 0}, {0}},
-                                     {0, -1, {0, 1}, {0}},
-                                     {0, -1, {1, 0}, {0}},
-                                     {2, -1, {1, 1}, {0}},
-                                     {2, -1, {2, 0}, {0}},
-                                     {2, -1, {2, 1}, {0}},
-                                     {3, -1, {3, 0}, {0}},
-                                     {3, -1, {3, 1}, {0}}}),
+                  },
+                  {// The outMesh is local, rank 1 is empty
+                   {0, -1, {0, 0}, {0}},
+                   {0, -1, {0, 1}, {0}},
+                   {0, -1, {1, 0}, {0}},
+                   {2, -1, {1, 1}, {0}},
+                   {2, -1, {2, 0}, {0}},
+                   {2, -1, {2, 1}, {0}},
+                   {3, -1, {3, 0}, {0}},
+                   {3, -1, {3, 1}, {0}}},
                   {// Tests for {0, 1, 2} on the first rank,
                    // second rank (consistent with the outMesh) is empty, ...
                    {0, {1}},
@@ -356,7 +342,7 @@
   std::vector<int> globalIndexOffsets = {0, 0, 0, 4};
 
   testDistributed(context, mapping,
-                  MeshSpecification({
+                  {
                       // Rank 0 has part of the mesh, owns a subpart
                       {0, 0, {0, 0}, {1, 4}},
                       {0, 0, {0, 1}, {2, 5}},
@@ -379,16 +365,16 @@
                       {3, -1, {2, 1}, {6, 9}},
                       {3, 3, {3, 0}, {7, 10}},
                       {3, 3, {3, 1}, {8, 11}},
-                  }),
-                  MeshSpecification({// The outMesh is local, rank 1 is empty
-                                     {0, -1, {0, 0}, {0, 0}},
-                                     {0, -1, {0, 1}, {0, 0}},
-                                     {0, -1, {1, 0}, {0, 0}},
-                                     {2, -1, {1, 1}, {0, 0}},
-                                     {2, -1, {2, 0}, {0, 0}},
-                                     {2, -1, {2, 1}, {0, 0}},
-                                     {3, -1, {3, 0}, {0, 0}},
-                                     {3, -1, {3, 1}, {0, 0}}}),
+                  },
+                  {// The outMesh is local, rank 1 is empty
+                   {0, -1, {0, 0}, {0, 0}},
+                   {0, -1, {0, 1}, {0, 0}},
+                   {0, -1, {1, 0}, {0, 0}},
+                   {2, -1, {1, 1}, {0, 0}},
+                   {2, -1, {2, 0}, {0, 0}},
+                   {2, -1, {2, 1}, {0, 0}},
+                   {3, -1, {3, 0}, {0, 0}},
+                   {3, -1, {3, 1}, {0, 0}}},
                   {// Tests for {0, 1, 2} on the first rank,
                    // second rank (consistent with the outMesh) is empty, ...
                    {0, {1, 4}},
@@ -412,7 +398,7 @@
   std::vector<int> globalIndexOffsets = {0, 0, 0, 0};
 
   testDistributed(context, mapping,
-                  MeshSpecification({
+                  {
                       // Rank 0 has no vertices
                       // Rank 1 has the entire mesh, owns a subpart
                       {1, 1, {0, 0}, {1.1}},
@@ -433,18 +419,18 @@
                       {2, 2, {3, 0}, {7}},
                       {2, 2, {3, 1}, {8}},
                       // Rank 3 has no vertices
-                  }),
-                  MeshSpecification({// The outMesh is local, rank 0 and 3 are empty
-                                     // not same order as input mesh and vertex (2,0) appears twice
-                                     {1, -1, {2, 0}, {0}},
-                                     {1, -1, {1, 0}, {0}},
-                                     {1, -1, {0, 1}, {0}},
-                                     {1, -1, {1, 1}, {0}},
-                                     {1, -1, {0, 0}, {0}},
-                                     {2, -1, {2, 0}, {0}},
-                                     {2, -1, {2, 1}, {0}},
-                                     {2, -1, {3, 0}, {0}},
-                                     {2, -1, {3, 1}, {0}}}),
+                  },
+                  {// The outMesh is local, rank 0 and 3 are empty
+                   // not same order as input mesh and vertex (2,0) appears twice
+                   {1, -1, {2, 0}, {0}},
+                   {1, -1, {1, 0}, {0}},
+                   {1, -1, {0, 1}, {0}},
+                   {1, -1, {1, 1}, {0}},
+                   {1, -1, {0, 0}, {0}},
+                   {2, -1, {2, 0}, {0}},
+                   {2, -1, {2, 1}, {0}},
+                   {2, -1, {3, 0}, {0}},
+                   {2, -1, {3, 1}, {0}}},
                   {{1, {5}},
                    {1, {3}},
                    {1, {2.5}},
@@ -467,7 +453,7 @@
   std::vector<int> globalIndexOffsets = {0, 0, 0, 0};
 
   testDistributed(context, mapping,
-                  MeshSpecification({
+                  {
                       // Every rank has the entire mesh and owns a subpart
                       {0, 0, {0, 0}, {1.1}},
                       {0, 0, {0, 1}, {2.5}},
@@ -501,18 +487,18 @@
                       {3, -1, {2, 1}, {6}},
                       {3, 3, {3, 0}, {7}},
                       {3, 3, {3, 1}, {8}},
-                  }),
-                  MeshSpecification({// The outMesh is local, rank 0 and 3 are empty
-                                     // not same order as input mesh and vertex (2,0) appears twice
-                                     {1, -1, {2, 0}, {0}},
-                                     {1, -1, {1, 0}, {0}},
-                                     {1, -1, {0, 1}, {0}},
-                                     {1, -1, {1, 1}, {0}},
-                                     {1, -1, {0, 0}, {0}},
-                                     {2, -1, {2, 0}, {0}},
-                                     {2, -1, {2, 1}, {0}},
-                                     {2, -1, {3, 0}, {0}},
-                                     {2, -1, {3, 1}, {0}}}),
+                  },
+                  {// The outMesh is local, rank 0 and 3 are empty
+                   // not same order as input mesh and vertex (2,0) appears twice
+                   {1, -1, {2, 0}, {0}},
+                   {1, -1, {1, 0}, {0}},
+                   {1, -1, {0, 1}, {0}},
+                   {1, -1, {1, 1}, {0}},
+                   {1, -1, {0, 0}, {0}},
+                   {2, -1, {2, 0}, {0}},
+                   {2, -1, {2, 1}, {0}},
+                   {2, -1, {3, 0}, {0}},
+                   {2, -1, {3, 1}, {0}}},
                   {{1, {5}},
                    {1, {3}},
                    {1, {2.5}},
@@ -536,7 +522,7 @@
   std::vector<int> globalIndexOffsets = {0, 0, 0, 0};
 
   testDistributed(context, mapping,
-                  MeshSpecification({
+                  {
                       // Rank 0 has no vertices
                       // Rank 1 has the entire mesh, owns a subpart
                       {1, 1, {0, 0}, {1}},
@@ -557,18 +543,18 @@
                       {2, 2, {3, 0}, {7}},
                       {2, 2, {3, 1}, {8}},
                       // Rank 3 has no vertices
-                  }),
-                  MeshSpecification({// The outMesh is local, rank 0 and 3 are empty
-                                     // not same order as input mesh and vertex (2,0) appears twice
-                                     {1, -1, {2, 0}, {0}},
-                                     {1, -1, {1, 0}, {0}},
-                                     {1, -1, {0, 1}, {0}},
-                                     {1, -1, {1, 1}, {0}},
-                                     {1, -1, {0, 0}, {0}},
-                                     {2, -1, {2, 0}, {0}},
-                                     {2, -1, {2, 1}, {0}},
-                                     {2, -1, {3, 0}, {0}},
-                                     {2, -1, {3, 1}, {0}}}),
+                  },
+                  {// The outMesh is local, rank 0 and 3 are empty
+                   // not same order as input mesh and vertex (2,0) appears twice
+                   {1, -1, {2, 0}, {0}},
+                   {1, -1, {1, 0}, {0}},
+                   {1, -1, {0, 1}, {0}},
+                   {1, -1, {1, 1}, {0}},
+                   {1, -1, {0, 0}, {0}},
+                   {2, -1, {2, 0}, {0}},
+                   {2, -1, {2, 1}, {0}},
+                   {2, -1, {3, 0}, {0}},
+                   {2, -1, {3, 1}, {0}}},
                   {{1, {5}},
                    {1, {3}},
                    {1, {2}},
@@ -589,24 +575,24 @@
   PetRadialBasisFctMapping<Gaussian> mapping(Mapping::CONSERVATIVE, 2, fct, false, false, false);
 
   testDistributed(context, mapping,
-                  MeshSpecification({// Conservative mapping: The inMesh is local
-                                     {0, -1, {0, 0}, {1}},
-                                     {0, -1, {0, 1}, {2}},
-                                     {1, -1, {1, 0}, {3}},
-                                     {1, -1, {1, 1}, {4}},
-                                     {2, -1, {2, 0}, {5}},
-                                     {2, -1, {2, 1}, {6}},
-                                     {3, -1, {3, 0}, {7}},
-                                     {3, -1, {3, 1}, {8}}}),
-                  MeshSpecification({// The outMesh is distributed
-                                     {-1, 0, {0, 0}, {0}},
-                                     {-1, 0, {0, 1}, {0}},
-                                     {-1, 1, {1, 0}, {0}},
-                                     {-1, 1, {1, 1}, {0}},
-                                     {-1, 2, {2, 0}, {0}},
-                                     {-1, 2, {2, 1}, {0}},
-                                     {-1, 3, {3, 0}, {0}},
-                                     {-1, 3, {3, 1}, {0}}}),
+                  {// Conservative mapping: The inMesh is local
+                   {0, -1, {0, 0}, {1}},
+                   {0, -1, {0, 1}, {2}},
+                   {1, -1, {1, 0}, {3}},
+                   {1, -1, {1, 1}, {4}},
+                   {2, -1, {2, 0}, {5}},
+                   {2, -1, {2, 1}, {6}},
+                   {3, -1, {3, 0}, {7}},
+                   {3, -1, {3, 1}, {8}}},
+                  {// The outMesh is distributed
+                   {-1, 0, {0, 0}, {0}},
+                   {-1, 0, {0, 1}, {0}},
+                   {-1, 1, {1, 0}, {0}},
+                   {-1, 1, {1, 1}, {0}},
+                   {-1, 2, {2, 0}, {0}},
+                   {-1, 2, {2, 1}, {0}},
+                   {-1, 3, {3, 0}, {0}},
+                   {-1, 3, {3, 1}, {0}}},
                   {// Tests for {0, 1, 0, 0, 0, 0, 0, 0} on the first rank,
                    // {0, 0, 2, 3, 0, 0, 0, 0} on the second, ...
                    {0, {1}},
@@ -652,24 +638,24 @@
   PetRadialBasisFctMapping<Gaussian> mapping(Mapping::CONSERVATIVE, 2, fct, false, false, false);
 
   testDistributed(context, mapping,
-                  MeshSpecification({// Conservative mapping: The inMesh is local
-                                     {0, -1, {0, 0}, {1, 4}},
-                                     {0, -1, {0, 1}, {2, 5}},
-                                     {1, -1, {1, 0}, {3, 6}},
-                                     {1, -1, {1, 1}, {4, 7}},
-                                     {2, -1, {2, 0}, {5, 8}},
-                                     {2, -1, {2, 1}, {6, 9}},
-                                     {3, -1, {3, 0}, {7, 10}},
-                                     {3, -1, {3, 1}, {8, 11}}}),
-                  MeshSpecification({// The outMesh is distributed
-                                     {-1, 0, {0, 0}, {0, 0}},
-                                     {-1, 0, {0, 1}, {0, 0}},
-                                     {-1, 1, {1, 0}, {0, 0}},
-                                     {-1, 1, {1, 1}, {0, 0}},
-                                     {-1, 2, {2, 0}, {0, 0}},
-                                     {-1, 2, {2, 1}, {0, 0}},
-                                     {-1, 3, {3, 0}, {0, 0}},
-                                     {-1, 3, {3, 1}, {0, 0}}}),
+                  {// Conservative mapping: The inMesh is local
+                   {0, -1, {0, 0}, {1, 4}},
+                   {0, -1, {0, 1}, {2, 5}},
+                   {1, -1, {1, 0}, {3, 6}},
+                   {1, -1, {1, 1}, {4, 7}},
+                   {2, -1, {2, 0}, {5, 8}},
+                   {2, -1, {2, 1}, {6, 9}},
+                   {3, -1, {3, 0}, {7, 10}},
+                   {3, -1, {3, 1}, {8, 11}}},
+                  {// The outMesh is distributed
+                   {-1, 0, {0, 0}, {0, 0}},
+                   {-1, 0, {0, 1}, {0, 0}},
+                   {-1, 1, {1, 0}, {0, 0}},
+                   {-1, 1, {1, 1}, {0, 0}},
+                   {-1, 2, {2, 0}, {0, 0}},
+                   {-1, 2, {2, 1}, {0, 0}},
+                   {-1, 3, {3, 0}, {0, 0}},
+                   {-1, 3, {3, 1}, {0, 0}}},
                   {// Tests for {0, 1, 0, 0, 0, 0, 0, 0} on the first rank,
                    // {0, 0, 2, 3, 0, 0, 0, 0} on the second, ...
                    {0, {1, 4}},
@@ -717,24 +703,24 @@
   std::vector<int> globalIndexOffsets = {0, 0, 4, 6};
 
   testDistributed(context, mapping,
-                  MeshSpecification({// Conservative mapping: The inMesh is local but rank 0 has no vertices
-                                     {1, -1, {0, 0}, {1}},
-                                     {1, -1, {0, 1}, {2}},
-                                     {1, -1, {1, 0}, {3}},
-                                     {1, -1, {1, 1}, {4}},
-                                     {2, -1, {2, 0}, {5}},
-                                     {2, -1, {2, 1}, {6}},
-                                     {3, -1, {3, 0}, {7}},
-                                     {3, -1, {3, 1}, {8}}}),
-                  MeshSpecification({// The outMesh is distributed, rank 0 owns no vertex
-                                     {-1, 1, {0, 0}, {0}},
-                                     {-1, 1, {0, 1}, {0}},
-                                     {-1, 1, {1, 0}, {0}},
-                                     {-1, 1, {1, 1}, {0}},
-                                     {-1, 2, {2, 0}, {0}},
-                                     {-1, 2, {2, 1}, {0}},
-                                     {-1, 3, {3, 0}, {0}},
-                                     {-1, 3, {3, 1}, {0}}}),
+                  {// Conservative mapping: The inMesh is local but rank 0 has no vertices
+                   {1, -1, {0, 0}, {1}},
+                   {1, -1, {0, 1}, {2}},
+                   {1, -1, {1, 0}, {3}},
+                   {1, -1, {1, 1}, {4}},
+                   {2, -1, {2, 0}, {5}},
+                   {2, -1, {2, 1}, {6}},
+                   {3, -1, {3, 0}, {7}},
+                   {3, -1, {3, 1}, {8}}},
+                  {// The outMesh is distributed, rank 0 owns no vertex
+                   {-1, 1, {0, 0}, {0}},
+                   {-1, 1, {0, 1}, {0}},
+                   {-1, 1, {1, 0}, {0}},
+                   {-1, 1, {1, 1}, {0}},
+                   {-1, 2, {2, 0}, {0}},
+                   {-1, 2, {2, 1}, {0}},
+                   {-1, 3, {3, 0}, {0}},
+                   {-1, 3, {3, 1}, {0}}},
                   {// Tests for {0, 0, 0, 0, 0, 0, 0, 0} on the first rank,
                    // {1, 2, 2, 3, 0, 0, 0, 0} on the second, ...
                    {0, {0}},
@@ -782,23 +768,23 @@
   std::vector<int> globalIndexOffsets = {0, 0, 3, 5};
 
   testDistributed(context, mapping,
-                  MeshSpecification({// Conservative mapping: The inMesh is local but rank 0 has no vertices
-                                     {1, -1, {0, 0}, {1}},
-                                     {1, -1, {1, 0}, {3}},
-                                     {1, -1, {1, 1}, {4}},
-                                     {2, -1, {2, 0}, {5}},
-                                     {2, -1, {2, 1}, {6}},
-                                     {3, -1, {3, 0}, {7}},
-                                     {3, -1, {3, 1}, {8}}}), // Sum of all vertices is 34
-                  MeshSpecification({                        // The outMesh is distributed, rank 0 owns no vertex
-                                     {-1, 1, {0, 0}, {0}},
-                                     {-1, 1, {0, 1}, {0}},
-                                     {-1, 1, {1, 0}, {0}},
-                                     {-1, 1, {1, 1}, {0}},
-                                     {-1, 2, {2, 0}, {0}},
-                                     {-1, 2, {2, 1}, {0}},
-                                     {-1, 3, {3, 0}, {0}},
-                                     {-1, 3, {3, 1}, {0}}}),
+                  {// Conservative mapping: The inMesh is local but rank 0 has no vertices
+                   {1, -1, {0, 0}, {1}},
+                   {1, -1, {1, 0}, {3}},
+                   {1, -1, {1, 1}, {4}},
+                   {2, -1, {2, 0}, {5}},
+                   {2, -1, {2, 1}, {6}},
+                   {3, -1, {3, 0}, {7}},
+                   {3, -1, {3, 1}, {8}}}, // Sum of all vertices is 34
+                  {                       // The outMesh is distributed, rank 0 owns no vertex
+                   {-1, 1, {0, 0}, {0}},
+                   {-1, 1, {0, 1}, {0}},
+                   {-1, 1, {1, 0}, {0}},
+                   {-1, 1, {1, 1}, {0}},
+                   {-1, 2, {2, 0}, {0}},
+                   {-1, 2, {2, 1}, {0}},
+                   {-1, 3, {3, 0}, {0}},
+                   {-1, 3, {3, 1}, {0}}},
                   {// Tests for {0, 0, 0, 0, 0, 0, 0, 0} on the first rank,
                    // {1, 2, 2, 3, 0, 0, 0, 0} on the second, ...
                    {0, {0}},
@@ -847,23 +833,23 @@
   std::vector<int> globalIndexOffsets = {0, 2, 4, 6};
 
   testDistributed(context, mapping,
-                  MeshSpecification({// Conservative mapping: The inMesh is local
-                                     {0, -1, {0, 0}, {1}},
-                                     {0, -1, {0, 1}, {2}},
-                                     {1, -1, {1, 0}, {3}},
-                                     {1, -1, {1, 1}, {4}},
-                                     {2, -1, {2, 0}, {5}},
-                                     {2, -1, {2, 1}, {6}},
-                                     {3, -1, {3, 0}, {7}},
-                                     {3, -1, {3, 1}, {8}}}), // Sum is 36
-                  MeshSpecification({                        // The outMesh is distributed, rank 0 has no vertex at all
-                                     {-1, 1, {0, 1}, {0}},
-                                     {-1, 1, {1, 0}, {0}},
-                                     {-1, 1, {1, 1}, {0}},
-                                     {-1, 2, {2, 0}, {0}},
-                                     {-1, 2, {2, 1}, {0}},
-                                     {-1, 3, {3, 0}, {0}},
-                                     {-1, 3, {3, 1}, {0}}}),
+                  {// Conservative mapping: The inMesh is local
+                   {0, -1, {0, 0}, {1}},
+                   {0, -1, {0, 1}, {2}},
+                   {1, -1, {1, 0}, {3}},
+                   {1, -1, {1, 1}, {4}},
+                   {2, -1, {2, 0}, {5}},
+                   {2, -1, {2, 1}, {6}},
+                   {3, -1, {3, 0}, {7}},
+                   {3, -1, {3, 1}, {8}}}, // Sum is 36
+                  {                       // The outMesh is distributed, rank 0 has no vertex at all
+                   {-1, 1, {0, 1}, {0}},
+                   {-1, 1, {1, 0}, {0}},
+                   {-1, 1, {1, 1}, {0}},
+                   {-1, 2, {2, 0}, {0}},
+                   {-1, 2, {2, 1}, {0}},
+                   {-1, 3, {3, 0}, {0}},
+                   {-1, 3, {3, 1}, {0}}},
                   {// Tests for {0, 0, 0, 0, 0, 0, 0, 0} on the first rank,
                    // {2, 3, 4, 3, 0, 0, 0, 0} on the second, ...
                    {0, {0}},
@@ -905,24 +891,24 @@
   PetRadialBasisFctMapping<Gaussian> mapping(Mapping::CONSERVATIVE, 2, fct, false, false, false);
 
   testDistributed(context, mapping,
-                  MeshSpecification({// Conservative mapping: The inMesh is local
-                                     {0, -1, {0, 0}, {1}},
-                                     {0, -1, {0, 1}, {2}},
-                                     {1, -1, {1, 0}, {3}},
-                                     {1, -1, {1, 1}, {4}},
-                                     {2, -1, {2, 0}, {5}},
-                                     {2, -1, {2, 1}, {6}},
-                                     {3, -1, {3, 0}, {7}},
-                                     {3, -1, {3, 1}, {8}}}),
-                  MeshSpecification({// The outMesh is distributed and non-contigous
-                                     {-1, 0, {0, 0}, {0}},
-                                     {-1, 1, {0, 1}, {0}},
-                                     {-1, 1, {1, 0}, {0}},
-                                     {-1, 0, {1, 1}, {0}},
-                                     {-1, 2, {2, 0}, {0}},
-                                     {-1, 2, {2, 1}, {0}},
-                                     {-1, 3, {3, 0}, {0}},
-                                     {-1, 3, {3, 1}, {0}}}),
+                  {// Conservative mapping: The inMesh is local
+                   {0, -1, {0, 0}, {1}},
+                   {0, -1, {0, 1}, {2}},
+                   {1, -1, {1, 0}, {3}},
+                   {1, -1, {1, 1}, {4}},
+                   {2, -1, {2, 0}, {5}},
+                   {2, -1, {2, 1}, {6}},
+                   {3, -1, {3, 0}, {7}},
+                   {3, -1, {3, 1}, {8}}},
+                  {// The outMesh is distributed and non-contigous
+                   {-1, 0, {0, 0}, {0}},
+                   {-1, 1, {0, 1}, {0}},
+                   {-1, 1, {1, 0}, {0}},
+                   {-1, 0, {1, 1}, {0}},
+                   {-1, 2, {2, 0}, {0}},
+                   {-1, 2, {2, 1}, {0}},
+                   {-1, 3, {3, 0}, {0}},
+                   {-1, 3, {3, 1}, {0}}},
                   {// Tests for {0, 1, 0, 0, 0, 0, 0, 0} on the first rank,
                    // {0, 0, 2, 3, 0, 0, 0, 0} on the second, ...
                    {0, {1}},
@@ -968,24 +954,24 @@
   PetRadialBasisFctMapping<Gaussian> mapping(Mapping::CONSERVATIVE, 2, fct, false, false, false);
 
   testDistributed(context, mapping,
-                  MeshSpecification({// Conservative mapping: The inMesh is local
-                                     {0, -1, {0, 0}, {1, 4}},
-                                     {0, -1, {0, 1}, {2, 5}},
-                                     {1, -1, {1, 0}, {3, 6}},
-                                     {1, -1, {1, 1}, {4, 7}},
-                                     {2, -1, {2, 0}, {5, 8}},
-                                     {2, -1, {2, 1}, {6, 9}},
-                                     {3, -1, {3, 0}, {7, 10}},
-                                     {3, -1, {3, 1}, {8, 11}}}),
-                  MeshSpecification({// The outMesh is distributed and non-contigous
-                                     {-1, 0, {0, 0}, {0, 0}},
-                                     {-1, 1, {0, 1}, {0, 0}},
-                                     {-1, 1, {1, 0}, {0, 0}},
-                                     {-1, 0, {1, 1}, {0, 0}},
-                                     {-1, 2, {2, 0}, {0, 0}},
-                                     {-1, 2, {2, 1}, {0, 0}},
-                                     {-1, 3, {3, 0}, {0, 0}},
-                                     {-1, 3, {3, 1}, {0, 0}}}),
+                  {// Conservative mapping: The inMesh is local
+                   {0, -1, {0, 0}, {1, 4}},
+                   {0, -1, {0, 1}, {2, 5}},
+                   {1, -1, {1, 0}, {3, 6}},
+                   {1, -1, {1, 1}, {4, 7}},
+                   {2, -1, {2, 0}, {5, 8}},
+                   {2, -1, {2, 1}, {6, 9}},
+                   {3, -1, {3, 0}, {7, 10}},
+                   {3, -1, {3, 1}, {8, 11}}},
+                  {// The outMesh is distributed and non-contigous
+                   {-1, 0, {0, 0}, {0, 0}},
+                   {-1, 1, {0, 1}, {0, 0}},
+                   {-1, 1, {1, 0}, {0, 0}},
+                   {-1, 0, {1, 1}, {0, 0}},
+                   {-1, 2, {2, 0}, {0, 0}},
+                   {-1, 2, {2, 1}, {0, 0}},
+                   {-1, 3, {3, 0}, {0, 0}},
+                   {-1, 3, {3, 1}, {0, 0}}},
                   {// Tests for {0, 1, 0, 0, 0, 0, 0, 0} on the first rank,
                    // {0, 0, 2, 3, 0, 0, 0, 0} on the second, ...
                    {0, {1, 4}},
@@ -1023,291 +1009,6 @@
                   context.rank * 2);
 }
 
-/// Test with a homogenous distribution of mesh amoung ranks
-BOOST_AUTO_TEST_CASE(DistributedScaledConsistent2DV1)
-{
-  PRECICE_TEST(""_on(4_ranks).setupMasterSlaves(), Require::PETSc);
-  Gaussian                           fct(5.0);
-  PetRadialBasisFctMapping<Gaussian> mapping(Mapping::SCALEDCONSISTENT, 2, fct, false, false, false);
-
-  testDistributed(context, mapping,
-                  MeshSpecification({// Consistent mapping: The inMesh is communicated
-                                     {-1, 0, {0, 0}, {1}},
-                                     {-1, 0, {0, 1}, {2}},
-                                     {-1, 1, {1, 0}, {3}},
-                                     {-1, 1, {1, 1}, {4}},
-                                     {-1, 2, {2, 0}, {5}},
-                                     {-1, 2, {2, 1}, {6}},
-                                     {-1, 3, {4, 0}, {7}},
-                                     {-1, 3, {4, 1}, {8}}},
-                                    {{{0, 1}, 0}, {{2, 3}, 1}, {{4, 5}, 2}, {{6, 7}, 3}}),
-                  MeshSpecification({// The outMesh is local, distributed amoung all ranks
-                                     {0, -1, {0, 0}, {0}},
-                                     {0, -1, {0, 1}, {0}},
-                                     {1, -1, {1, 0}, {0}},
-                                     {1, -1, {1, 1}, {0}},
-                                     {2, -1, {2, 0}, {0}},
-                                     {2, -1, {2, 1}, {0}},
-                                     {3, -1, {4.1, 0}, {0}},
-                                     {3, -1, {4.2, 1}, {0}}},
-                                    {{{0, 1}, -1}, {{0, 1}, -1}, {{0, 1}, -1}, {{0, 1}, -1}}));
-}
-/*
-BOOST_AUTO_TEST_CASE(DistributedScaledConsistent2DV1Vector)
-{
-  PRECICE_TEST(""_on(4_ranks).setupMasterSlaves(), Require::PETSc);
-  Gaussian                        fct(5.0);
-  PetRadialBasisFctMapping<Gaussian> mapping(Mapping::SCALEDCONSISTENT, 2, fct, false, false, false);
-
-  testDistributed(context, mapping,
-                  MeshSpecification({// Consistent mapping: The inMesh is communicated
-                                     {-1, 0, {0, 0}, {1, 4}},
-                                     {-1, 0, {0, 1}, {2, 5}},
-                                     {-1, 1, {1, 0}, {3, 6}},
-                                     {-1, 1, {1, 1}, {4, 7}},
-                                     {-1, 2, {2, 0}, {5, 8}},
-                                     {-1, 2, {2, 1}, {6, 9}},
-                                     {-1, 3, {3, 0}, {7, 10}},
-                                     {-1, 3, {3, 1}, {8, 11}}},
-                                    {{{0, 1}, 0}, {{2, 3}, 1}, {{4, 5}, 2}, {{6, 7}, 3}}),
-                  MeshSpecification({// The outMesh is local, distributed amoung all ranks
-                                     {0, -1, {0, 0}, {0, 0}},
-                                     {0, -1, {0, 1}, {0, 0}},
-                                     {1, -1, {1, 0}, {0, 0}},
-                                     {1, -1, {1, 1}, {0, 0}},
-                                     {2, -1, {2, 0}, {0, 0}},
-                                     {2, -1, {2, 1}, {0, 0}},
-                                     {3, -1, {4.1, 0}, {0, 0}},
-                                     {3, -1, {4.2, 1}, {0, 0}}},
-                                    {{{0, 1}, -1}, {{0, 1}, -1}, {{0, 1}, -1}, {{0, 1}, -1}})
-                                    );
-}*/
-
-/// Using a more heterogenous distributon of vertices and owner
-BOOST_AUTO_TEST_CASE(DistributedScaledConsistent2DV2)
-{
-  PRECICE_TEST(""_on(4_ranks).setupMasterSlaves(), Require::PETSc);
-  Gaussian                           fct(5.0);
-  PetRadialBasisFctMapping<Gaussian> mapping(Mapping::SCALEDCONSISTENT, 2, fct, false, false, false);
-
-  testDistributed(context, mapping,
-                  MeshSpecification({// Consistent mapping: The inMesh is communicated, rank 2 owns no vertices
-                                     {-1, 0, {0, 0}, {1}},
-                                     {-1, 0, {0, 1}, {2}},
-                                     {-1, 1, {1, 0}, {3}},
-                                     {-1, 1, {1, 1}, {4}},
-                                     {-1, 1, {2, 0}, {5}},
-                                     {-1, 3, {2, 1}, {6}},
-                                     {-1, 3, {3, 0}, {7}},
-                                     {-1, 3, {3, 1}, {8}}},
-                                    {{{0, 1}, 0}, {{2, 3}, 1}, {{3, 4}, 1}, {{5, 6}, 2}, {{6, 7}, 3}}),
-                  MeshSpecification({// The outMesh is local, rank 1 is empty
-                                     {0, -1, {0, 0}, {0}},
-                                     {0, -1, {0, 1}, {0}},
-                                     {0, -1, {1, 0}, {0}},
-                                     {2, -1, {1, 1}, {0}},
-                                     {2, -1, {2, 0}, {0}},
-                                     {2, -1, {2, 1}, {0}},
-                                     {3, -1, {3, 0}, {0}},
-                                     {3, -1, {3, 1}, {0}}},
-                                    {{{0, 1}, 0}, {{0, 2}, 0}, {{0, 1}, 2}, {{1, 2}, 2}, {{0, 1}, 3}}));
-}
-
-/*
-/// Test with a very heterogenous distributed and non-continues ownership
-BOOST_AUTO_TEST_CASE(DistributedScaledConsistent2DV3)
-{
-  PRECICE_TEST(""_on(4_ranks).setupMasterSlaves(), Require::PETSc);
-  Gaussian                        fct(5.0);
-  PetRadialBasisFctMapping<Gaussian> mapping(Mapping::SCALEDCONSISTENT, 2, fct, false, false, false);
-
-  std::vector<int> globalIndexOffsets = {0, 0, 0, 4};
-
-  testDistributed(context, mapping,
-                  MeshSpecification({// Rank 0 has part of the mesh, owns a subpart
-                                     {0, 0, {0, 0}, {1}},
-                                     {0, 0, {0, 1}, {2}},
-                                     {0, 0, {1, 0}, {3}},
-                                     {0, -1, {1, 1}, {4}},
-                                     {0, -1, {2, 0}, {5}},
-                                     {0, -1, {2, 1}, {6}},
-                                     // Rank 1 has no vertices
-                                     // Rank 2 has the entire mesh, but owns just 3 and 5.
-                                     {2, -1, {0, 0}, {1}},
-                                     {2, -1, {0, 1}, {2}},
-                                     {2, -1, {1, 0}, {3}},
-                                     {2, 2, {1, 1}, {4}},
-                                     {2, -1, {2, 0}, {5}},
-                                     {2, 2, {2, 1}, {6}},
-                                     {2, -1, {3, 0}, {7}},
-                                     {2, -1, {3, 1}, {8}},
-                                     // Rank 3 has the last 4 vertices, owns 4, 6 and 7
-                                     {3, 3, {2, 0}, {5}},
-                                     {3, -1, {2, 1}, {6}},
-                                     {3, 3, {3, 0}, {7}},
-                                     {3, 3, {3, 1}, {8}}},
-                                    {{{0, 1}, 0}, {{1, 2}, 0}, {{3, 5}, 2}, {{0, 2}, 3}, {{2, 3}, 3}}),
-                  MeshSpecification({// The outMesh is local, rank 1 is empty
-                                     {0, -1, {0, 0}, {0}},
-                                     {0, -1, {0, 1}, {0}},
-                                     {0, -1, {1, 0}, {0}},
-                                     {2, -1, {1, 1}, {0}},
-                                     {2, -1, {2, 0}, {0}},
-                                     {2, -1, {2, 1}, {0}},
-                                     {3, -1, {3, 0}, {0}},
-                                     {3, -1, {3, 1}, {0}}},
-                                    {{{0, 1}, 0}, {{0, 2}, 0}, {{0, 1}, 2}, {{1, 2}, 2}, {{0, 1}, 3}})
-                                    );
-}
-
-/// Test with a very heterogenous distributed and non-continues ownership
-BOOST_AUTO_TEST_CASE(DistributedScaledConsistent2DV3Vector)
-{
-  PRECICE_TEST(""_on(4_ranks).setupMasterSlaves(), Require::PETSc);
-  Gaussian                        fct(5.0);
-  PetRadialBasisFctMapping<Gaussian> mapping(Mapping::SCALEDCONSISTENT, 2, fct, false, false, false);
-
-  std::vector<int> globalIndexOffsets = {0, 0, 0, 4};
-
-  testDistributed(context, mapping,
-                  MeshSpecification({// Rank 0 has part of the mesh, owns a subpart
-                                     {0, 0, {0, 0}, {1, 4}},
-                                     {0, 0, {0, 1}, {2, 5}},
-                                     {0, 0, {1, 0}, {3, 6}},
-                                     {0, -1, {1, 1}, {4, 7}},
-                                     {0, -1, {2, 0}, {5, 8}},
-                                     {0, -1, {2, 1}, {6, 9}},
-                                     // Rank 1 has no vertices
-                                     // Rank 2 has the entire mesh, but owns just 3 and 5.
-                                     {2, -1, {0, 0}, {1, 4}},
-                                     {2, -1, {0, 1}, {2, 5}},
-                                     {2, -1, {1, 0}, {3, 6}},
-                                     {2, 2, {1, 1}, {4, 7}},
-                                     {2, -1, {2, 0}, {5, 8}},
-                                     {2, 2, {2, 1}, {6, 9}},
-                                     {2, -1, {3, 0}, {7, 10}},
-                                     {2, -1, {3, 1}, {8, 11}},
-                                     // Rank 3 has the last 4 vertices, owns 4, 6 and 7
-                                     {3, 3, {2, 0}, {5, 8}},
-                                     {3, -1, {2, 1}, {6, 9}},
-                                     {3, 3, {3, 0}, {7, 10}},
-                                     {3, 3, {3, 1}, {8, 11}}},
-                                    {{{0, 1}, 0}, {{1, 2}, 0}, {{3, 5}, 2}, {{0, 1}, 3}, {{1, 2}, 3}, {{2, 3}, 3}}),
-                  MeshSpecification({// The outMesh is local, rank 1 is empty
-                                     {0, -1, {0, 0}, {0, 0}},
-                                     {0, -1, {0, 1}, {0, 0}},
-                                     {0, -1, {1, 0}, {0, 0}},
-                                     {2, -1, {1, 1}, {0, 0}},
-                                     {2, -1, {2, 0}, {0, 0}},
-                                     {2, -1, {2, 1}, {0, 0}},
-                                     {3, -1, {3, 0}, {0, 0}},
-                                     {3, -1, {3, 1}, {0, 0}}},
-                                    {{{0, 1}, 0}, {{0, 2}, 0}, {{0, 1}, 2}, {{1, 2}, 2}, {{0, 1}, 3}}));
-}
-*/
-/// Some ranks are empty, does not converge
-BOOST_AUTO_TEST_CASE(DistributedScaledConsistent2DV4)
-{
-  PRECICE_TEST(""_on(4_ranks).setupMasterSlaves(), Require::PETSc);
-  ThinPlateSplines                           fct;
-  PetRadialBasisFctMapping<ThinPlateSplines> mapping(Mapping::SCALEDCONSISTENT, 2, fct, false, false, false);
-
-  std::vector<int> globalIndexOffsets = {0, 0, 0, 0};
-
-  testDistributed(context, mapping,
-                  MeshSpecification({// Rank 0 has no vertices
-                                     // Rank 1 has the entire mesh, owns a subpart
-                                     {1, 1, {0, 0}, {1.1}},
-                                     {1, 1, {0, 1}, {2.5}},
-                                     {1, 1, {1, 0}, {3}},
-                                     {1, 1, {1, 1}, {4}},
-                                     {1, -1, {2, 0}, {5}},
-                                     {1, -1, {2, 1}, {6}},
-                                     {1, -1, {3, 0}, {7}},
-                                     {1, -1, {3, 1}, {8}},
-                                     // Rank 2 has the entire mesh, owns a subpart
-                                     {2, -1, {0, 0}, {1.1}},
-                                     {2, -1, {0, 1}, {2.5}},
-                                     {2, -1, {1, 0}, {3}},
-                                     {2, -1, {1, 1}, {4}},
-                                     {2, 2, {2, 0}, {5}},
-                                     {2, 2, {2, 1}, {6}},
-                                     {2, 2, {3, 0}, {7}},
-                                     {2, 2, {3, 1}, {8}}},
-                                    // Rank 3 has no vertices
-                                    {{{0, 1}, 1}, {{1, 2}, 1}, {{2, 3}, 1}, {{4, 5}, 2}, {{5, 6}, 2}, {{6, 7}, 2}}),
-                  MeshSpecification({// The outMesh is local, rank 0 and 3 are empty
-                                     // not same order as input mesh and vertex (2,0) appears twice
-                                     {1, -1, {2, 0}, {0}},
-                                     {1, -1, {1, 0}, {0}},
-                                     {1, -1, {0, 1}, {0}},
-                                     {1, -1, {1, 1}, {0}},
-                                     {1, -1, {0, 0}, {0}},
-                                     {2, -1, {2, 0}, {0}},
-                                     {2, -1, {2, 1}, {0}},
-                                     {2, -1, {3, 0}, {0}},
-                                     {2, -1, {3, 1}, {0}}},
-                                    {{{0, 1}, 1}, {{1, 2}, 1}, {{2, 3}, 1}, {{0, 1}, 2}, {{1, 2}, 2}, {{2, 3}, 2}}));
-}
-
-// same as 2DV4, but all ranks have vertices
-BOOST_AUTO_TEST_CASE(DistributedScaledConsistent2DV5)
-{
-  PRECICE_TEST(""_on(4_ranks).setupMasterSlaves(), Require::PETSc);
-  ThinPlateSplines                           fct;
-  PetRadialBasisFctMapping<ThinPlateSplines> mapping(Mapping::SCALEDCONSISTENT, 2, fct, false, false, false);
-
-  std::vector<int> globalIndexOffsets = {0, 0, 0, 0};
-
-  testDistributed(context, mapping,
-                  MeshSpecification({// Every rank has the entire mesh and owns a subpart
-                                     {0, 0, {0, 0}, {1.1}},
-                                     {0, 0, {0, 1}, {2.5}},
-                                     {0, -1, {1, 0}, {3}},
-                                     {0, -1, {1, 1}, {4}},
-                                     {0, -1, {2, 0}, {5}},
-                                     {0, -1, {2, 1}, {6}},
-                                     {0, -1, {3, 0}, {7}},
-                                     {0, -1, {3, 1}, {8}},
-                                     {1, -1, {0, 0}, {1.1}},
-                                     {1, -1, {0, 1}, {2.5}},
-                                     {1, 1, {1, 0}, {3}},
-                                     {1, 1, {1, 1}, {4}},
-                                     {1, -1, {2, 0}, {5}},
-                                     {1, -1, {2, 1}, {6}},
-                                     {1, -1, {3, 0}, {7}},
-                                     {1, -1, {3, 1}, {8}},
-                                     {2, -1, {0, 0}, {1.1}},
-                                     {2, -1, {0, 1}, {2.5}},
-                                     {2, -1, {1, 0}, {3}},
-                                     {2, -1, {1, 1}, {4}},
-                                     {2, 2, {2, 0}, {5}},
-                                     {2, 2, {2, 1}, {6}},
-                                     {2, -1, {3, 0}, {7}},
-                                     {2, -1, {3, 1}, {8}},
-                                     {3, -1, {0, 0}, {1.1}},
-                                     {3, -1, {0, 1}, {2.5}},
-                                     {3, -1, {1, 0}, {3}},
-                                     {3, -1, {1, 1}, {4}},
-                                     {3, -1, {2, 0}, {5}},
-                                     {3, -1, {2, 1}, {6}},
-                                     {3, 3, {3, 0}, {7}},
-                                     {3, 3, {3.1, 1.1}, {8}}},
-                                    {{{0, 1}, 0}, {{2, 3}, 1}, {{4, 5}, 2}, {{6, 7}, 3}}),
-                  MeshSpecification({// The outMesh is local, rank 0 and 3 are empty
-                                     // not same order as input mesh and vertex (2,0) appears twice
-                                     {1, -1, {2, 0}, {0}},
-                                     {1, -1, {1, 0}, {0}},
-                                     {1, -1, {0, 1}, {0}},
-                                     {1, -1, {1, 1}, {0}},
-                                     {1, -1, {0, 0}, {0}},
-                                     {2, -1, {2, 0}, {0}},
-                                     {2, -1, {2, 1}, {0}},
-                                     {2, -1, {3, 0}, {0}},
-                                     {2, -1, {3, 1}, {0}}},
-                                    {{{0, 1}, 1}, {{1, 2}, 1}, {{2, 3}, 1}, {{0, 1}, 2}, {{1, 2}, 2}, {{2, 3}, 2}}));
-}
-
 void testTagging(const TestContext &context,
                  MeshSpecification  inMeshSpec,
                  MeshSpecification  outMeshSpec,
@@ -1315,8 +1016,8 @@
                  MeshSpecification  shouldTagSecondRound,
                  bool               consistent)
 {
-  int meshDimension  = inMeshSpec.vertices.at(0).position.size();
-  int valueDimension = inMeshSpec.vertices.at(0).value.size();
+  int meshDimension  = inMeshSpec.at(0).position.size();
+  int valueDimension = inMeshSpec.at(0).value.size();
 
   mesh::PtrMesh inMesh(new mesh::Mesh("InMesh", meshDimension, false, testing::nextMeshID()));
   mesh::PtrData inData = inMesh->createData("InData", valueDimension);
@@ -1344,7 +1045,7 @@
 
   // Expected set of tagged elements for first round
   std::set<Eigen::VectorXd, utils::ComponentWiseLess> expectedFirst;
-  for (const auto &vspec : shouldTagFirstRound.vertices) {
+  for (const auto &vspec : shouldTagFirstRound) {
     expectedFirst.emplace(vspec.asEigen());
   }
 
@@ -1359,7 +1060,7 @@
   // Expected set of tagged elements for second round
   std::set<Eigen::VectorXd, utils::ComponentWiseLess> expectedSecond(
       expectedFirst.begin(), expectedFirst.end());
-  for (const auto &vspec : shouldTagSecondRound.vertices) {
+  for (const auto &vspec : shouldTagSecondRound) {
     expectedSecond.emplace(vspec.asEigen());
   }
 
@@ -1382,8 +1083,9 @@
   //* * x * *
   //    *
   //    *
-  MeshSpecification outMeshSpec          = MeshSpecification({{0, -1, {0, 0}, {0}}});
-  MeshSpecification inMeshSpec           = MeshSpecification({
+  MeshSpecification outMeshSpec = {
+      {0, -1, {0, 0}, {0}}};
+  MeshSpecification inMeshSpec = {
       {0, -1, {-1, 0}, {1}}, //inside
       {0, -1, {-2, 0}, {1}}, //outside
       {0, 0, {1, 0}, {1}},   //inside, owner
@@ -1392,12 +1094,14 @@
       {0, -1, {0, -2}, {1}}, //outside
       {0, -1, {0, 1}, {1}},  //inside
       {0, -1, {0, 2}, {1}}   //outside
-  });
-  MeshSpecification shouldTagFirstRound  = MeshSpecification({{0, -1, {-1, 0}, {1}},
-                                                             {0, -1, {1, 0}, {1}},
-                                                             {0, -1, {0, -1}, {1}},
-                                                             {0, -1, {0, 1}, {1}}});
-  MeshSpecification shouldTagSecondRound = MeshSpecification({{0, -1, {2, 0}, {1}}});
+  };
+  MeshSpecification shouldTagFirstRound = {
+      {0, -1, {-1, 0}, {1}},
+      {0, -1, {1, 0}, {1}},
+      {0, -1, {0, -1}, {1}},
+      {0, -1, {0, 1}, {1}}};
+  MeshSpecification shouldTagSecondRound = {
+      {0, -1, {2, 0}, {1}}};
   testTagging(context, inMeshSpec, outMeshSpec, shouldTagFirstRound, shouldTagSecondRound, true);
 }
 
@@ -1409,8 +1113,9 @@
   //* * x * *
   //    *
   //    *
-  MeshSpecification outMeshSpec          = MeshSpecification({{0, -1, {0, 0}, {0}}});
-  MeshSpecification inMeshSpec           = MeshSpecification({
+  MeshSpecification outMeshSpec = {
+      {0, -1, {0, 0}, {0}}};
+  MeshSpecification inMeshSpec = {
       {0, -1, {-1, 0}, {1}}, //inside
       {0, -1, {-2, 0}, {1}}, //outside
       {0, 0, {1, 0}, {1}},   //inside, owner
@@ -1419,9 +1124,11 @@
       {0, -1, {0, -2}, {1}}, //outside
       {0, -1, {0, 1}, {1}},  //inside
       {0, -1, {0, 2}, {1}}   //outside
-  });
-  MeshSpecification shouldTagFirstRound  = MeshSpecification({{0, -1, {0, 0}, {1}}});
-  MeshSpecification shouldTagSecondRound = MeshSpecification({{0, -1, {0, 0}, {1}}});
+  };
+  MeshSpecification shouldTagFirstRound = {
+      {0, -1, {0, 0}, {1}}};
+  MeshSpecification shouldTagSecondRound = {
+      {0, -1, {0, 0}, {1}}};
   testTagging(context, inMeshSpec, outMeshSpec, shouldTagFirstRound, shouldTagSecondRound, false);
 }
 
