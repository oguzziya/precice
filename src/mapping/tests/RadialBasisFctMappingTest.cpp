--- conflicted
+++ resolved
@@ -37,8 +37,6 @@
 {
   auto inputIntegral  = mesh::integrate(inMesh, inData);
   auto outputIntegral = mesh::integrate(outMesh, outData);
-<<<<<<< HEAD
-=======
 
   for (int dim = 0; dim < inputIntegral.size(); ++dim) {
     BOOST_TEST(inputIntegral(dim) == outputIntegral(dim));
@@ -65,34 +63,32 @@
 - -1 on owner rank means no rank
 - x, y, z is position of vertex, z is optional, 2D mesh will be created then
 - v is the value of the respective vertex. Only 1D supported at this time.
->>>>>>> 813de05a
-
-  for (int dim = 0; dim < inputIntegral.size(); ++dim) {
-    BOOST_TEST(inputIntegral(dim) == outputIntegral(dim));
-  }
-}
-
-BOOST_AUTO_TEST_SUITE(Parallel)
+
+ReferenceSpecification format:
+{ {rank, {v}, ... }
+- -1 on rank means all ranks
+- v is the expected value of n-th vertex on that particular rank
+*/
+using MeshSpecification = std::vector<VertexSpecification>;
+
+/// Contains which values are expected on which rank: rank -> vector of data.
+using ReferenceSpecification = std::vector<std::pair<int, std::vector<double>>>;
 
 void getDistributedMesh(const TestContext &      context,
-                        MeshSpecification const &meshSpec,
+                        MeshSpecification const &vertices,
                         mesh::PtrMesh &          mesh,
                         mesh::PtrData &          data,
                         int                      globalIndexOffset = 0)
 {
   Eigen::VectorXd d;
-  int             dimension = 0;
 
   int i = 0;
-  for (auto &vertex : meshSpec.vertices) {
+  for (auto &vertex : vertices) {
     if (vertex.rank == context.rank or vertex.rank == -1) {
-      if (vertex.position.size() == 3) { // 3-dimensional
+      if (vertex.position.size() == 3) // 3-dimensional
         mesh->createVertex(Eigen::Vector3d(vertex.position.data()));
-        dimension = 3;
-      } else if (vertex.position.size() == 2) { // 2-dimensional
+      else if (vertex.position.size() == 2) // 2-dimensional
         mesh->createVertex(Eigen::Vector2d(vertex.position.data()));
-        dimension = 2;
-      }
 
       int valueDimension = vertex.value.size();
 
@@ -109,21 +105,7 @@
       i++;
     }
   }
-
   addGlobalIndex(mesh, globalIndexOffset);
-
-  for (auto edgeSpec : meshSpec.edges) {
-    if (edgeSpec.rank == -1 or edgeSpec.rank == context.rank) {
-      mesh->createEdge(mesh->vertices().at(edgeSpec.vertices.at(0)), mesh->vertices().at(edgeSpec.vertices.at(1)));
-    }
-  }
-
-  if (not meshSpec.faces.empty()) {
-    for (auto face : meshSpec.faces) {
-      mesh->createTriangle(mesh->edges().at(face.edges.at(0)), mesh->edges().at(face.edges.at(1)), mesh->edges().at(face.edges.at(2)));
-    }
-  }
-
   mesh->allocateDataValues();
   data->values() = d;
 }
@@ -132,11 +114,11 @@
                      Mapping &              mapping,
                      MeshSpecification      inMeshSpec,
                      MeshSpecification      outMeshSpec,
-                     ReferenceSpecification referenceSpec       = {},
+                     ReferenceSpecification referenceSpec,
                      int                    inGlobalIndexOffset = 0)
 {
-  int meshDimension  = inMeshSpec.vertices.at(0).position.size();
-  int valueDimension = inMeshSpec.vertices.at(0).value.size();
+  int meshDimension  = inMeshSpec.at(0).position.size();
+  int valueDimension = inMeshSpec.at(0).value.size();
 
   mesh::PtrMesh inMesh(new mesh::Mesh("InMesh", meshDimension, false, testing::nextMeshID()));
   mesh::PtrData inData   = inMesh->createData("InData", valueDimension);
@@ -151,36 +133,23 @@
   getDistributedMesh(context, outMeshSpec, outMesh, outData);
 
   mapping.setMeshes(inMesh, outMesh);
-
-  mapping.computeMapping();
-  BOOST_TEST(mapping.hasComputedMapping() == true);
-  mapping.map(inDataID, outDataID);
-
-  if (mapping.getConstraint() == Mapping::SCALEDCONSISTENT) {
-
-    auto            inputIntegral  = mesh::integrateOwner(inMesh, inData);
-    auto            outputIntegral = mesh::integrate(outMesh, outData);
-    Eigen::VectorXd globalInputIntegral(valueDimension);
-    Eigen::VectorXd globalOutputIntegral(valueDimension);
-
-    utils::MasterSlave::allreduceSum(inputIntegral.data(), globalInputIntegral.data(), valueDimension);
-    utils::MasterSlave::allreduceSum(outputIntegral.data(), globalOutputIntegral.data(), valueDimension);
-    for (int dim = 0; dim < valueDimension; ++dim) {
-      BOOST_TEST(globalInputIntegral(dim) == globalOutputIntegral(dim));
+  BOOST_TEST(mapping.hasComputedMapping() == false);
+
+  mapping.computeMapping();
+  BOOST_TEST(mapping.hasComputedMapping() == true);
+  mapping.map(inDataID, outDataID);
+
+  int index = 0;
+  for (auto &referenceVertex : referenceSpec) {
+    if (referenceVertex.first == context.rank or referenceVertex.first == -1) {
+      for (int dim = 0; dim < valueDimension; ++dim) {
+        BOOST_TEST_INFO("Index of vertex: " << index << " - Dimension: " << dim);
+        BOOST_TEST(outData->values()(index * valueDimension + dim) == referenceVertex.second.at(dim));
+      }
+      ++index;
     }
-  } else {
-    int index = 0;
-    for (auto &referenceVertex : referenceSpec) {
-      if (referenceVertex.first == context.rank or referenceVertex.first == -1) {
-        for (int dim = 0; dim < valueDimension; ++dim) {
-          BOOST_TEST_INFO("Index of vertex: " << index << " - Dimension: " << dim);
-          BOOST_TEST(outData->values()(index * valueDimension + dim) == referenceVertex.second.at(dim));
-        }
-        ++index;
-      }
-    }
-    BOOST_TEST(outData->values().size() == index * valueDimension);
   }
+  BOOST_TEST(outData->values().size() == index * valueDimension);
 }
 
 /// Test with a homogenous distribution of mesh amoung ranks
@@ -191,24 +160,24 @@
   RadialBasisFctMapping<Gaussian> mapping(Mapping::CONSISTENT, 2, fct, false, false, false);
 
   testDistributed(context, mapping,
-                  MeshSpecification({// Consistent mapping: The inMesh is communicated
-                                     {-1, 0, {0, 0}, {1}},
-                                     {-1, 0, {0, 1}, {2}},
-                                     {-1, 1, {1, 0}, {3}},
-                                     {-1, 1, {1, 1}, {4}},
-                                     {-1, 2, {2, 0}, {5}},
-                                     {-1, 2, {2, 1}, {6}},
-                                     {-1, 3, {3, 0}, {7}},
-                                     {-1, 3, {3, 1}, {8}}}),
-                  MeshSpecification({// The outMesh is local, distributed amoung all ranks
-                                     {0, -1, {0, 0}, {0}},
-                                     {0, -1, {0, 1}, {0}},
-                                     {1, -1, {1, 0}, {0}},
-                                     {1, -1, {1, 1}, {0}},
-                                     {2, -1, {2, 0}, {0}},
-                                     {2, -1, {2, 1}, {0}},
-                                     {3, -1, {3, 0}, {0}},
-                                     {3, -1, {3, 1}, {0}}}),
+                  {// Consistent mapping: The inMesh is communicated
+                   {-1, 0, {0, 0}, {1}},
+                   {-1, 0, {0, 1}, {2}},
+                   {-1, 1, {1, 0}, {3}},
+                   {-1, 1, {1, 1}, {4}},
+                   {-1, 2, {2, 0}, {5}},
+                   {-1, 2, {2, 1}, {6}},
+                   {-1, 3, {3, 0}, {7}},
+                   {-1, 3, {3, 1}, {8}}},
+                  {// The outMesh is local, distributed amoung all ranks
+                   {0, -1, {0, 0}, {0}},
+                   {0, -1, {0, 1}, {0}},
+                   {1, -1, {1, 0}, {0}},
+                   {1, -1, {1, 1}, {0}},
+                   {2, -1, {2, 0}, {0}},
+                   {2, -1, {2, 1}, {0}},
+                   {3, -1, {3, 0}, {0}},
+                   {3, -1, {3, 1}, {0}}},
                   {// Tests for {0, 1} on the first rank, {1, 2} on the second, ...
                    {0, {1}},
                    {0, {2}},
@@ -227,24 +196,24 @@
   RadialBasisFctMapping<Gaussian> mapping(Mapping::CONSISTENT, 2, fct, false, false, false);
 
   testDistributed(context, mapping,
-                  MeshSpecification({// Consistent mapping: The inMesh is communicated
-                                     {-1, 0, {0, 0}, {1, 4}},
-                                     {-1, 0, {0, 1}, {2, 5}},
-                                     {-1, 1, {1, 0}, {3, 6}},
-                                     {-1, 1, {1, 1}, {4, 7}},
-                                     {-1, 2, {2, 0}, {5, 8}},
-                                     {-1, 2, {2, 1}, {6, 9}},
-                                     {-1, 3, {3, 0}, {7, 10}},
-                                     {-1, 3, {3, 1}, {8, 11}}}),
-                  MeshSpecification({// The outMesh is local, distributed amoung all ranks
-                                     {0, -1, {0, 0}, {0, 0}},
-                                     {0, -1, {0, 1}, {0, 0}},
-                                     {1, -1, {1, 0}, {0, 0}},
-                                     {1, -1, {1, 1}, {0, 0}},
-                                     {2, -1, {2, 0}, {0, 0}},
-                                     {2, -1, {2, 1}, {0, 0}},
-                                     {3, -1, {3, 0}, {0, 0}},
-                                     {3, -1, {3, 1}, {0, 0}}}),
+                  {// Consistent mapping: The inMesh is communicated
+                   {-1, 0, {0, 0}, {1, 4}},
+                   {-1, 0, {0, 1}, {2, 5}},
+                   {-1, 1, {1, 0}, {3, 6}},
+                   {-1, 1, {1, 1}, {4, 7}},
+                   {-1, 2, {2, 0}, {5, 8}},
+                   {-1, 2, {2, 1}, {6, 9}},
+                   {-1, 3, {3, 0}, {7, 10}},
+                   {-1, 3, {3, 1}, {8, 11}}},
+                  {// The outMesh is local, distributed amoung all ranks
+                   {0, -1, {0, 0}, {0, 0}},
+                   {0, -1, {0, 1}, {0, 0}},
+                   {1, -1, {1, 0}, {0, 0}},
+                   {1, -1, {1, 1}, {0, 0}},
+                   {2, -1, {2, 0}, {0, 0}},
+                   {2, -1, {2, 1}, {0, 0}},
+                   {3, -1, {3, 0}, {0, 0}},
+                   {3, -1, {3, 1}, {0, 0}}},
                   {// Tests for {0, 1} on the first rank, {1, 2} on the second, ...
                    {0, {1, 4}},
                    {0, {2, 5}},
@@ -264,24 +233,24 @@
   RadialBasisFctMapping<Gaussian> mapping(Mapping::CONSISTENT, 2, fct, false, false, false);
 
   testDistributed(context, mapping,
-                  MeshSpecification({// Consistent mapping: The inMesh is communicated, rank 2 owns no vertices
-                                     {-1, 0, {0, 0}, {1}},
-                                     {-1, 0, {0, 1}, {2}},
-                                     {-1, 1, {1, 0}, {3}},
-                                     {-1, 1, {1, 1}, {4}},
-                                     {-1, 1, {2, 0}, {5}},
-                                     {-1, 3, {2, 1}, {6}},
-                                     {-1, 3, {3, 0}, {7}},
-                                     {-1, 3, {3, 1}, {8}}}),
-                  MeshSpecification({// The outMesh is local, rank 1 is empty
-                                     {0, -1, {0, 0}, {0}},
-                                     {0, -1, {0, 1}, {0}},
-                                     {0, -1, {1, 0}, {0}},
-                                     {2, -1, {1, 1}, {0}},
-                                     {2, -1, {2, 0}, {0}},
-                                     {2, -1, {2, 1}, {0}},
-                                     {3, -1, {3, 0}, {0}},
-                                     {3, -1, {3, 1}, {0}}}),
+                  {// Consistent mapping: The inMesh is communicated, rank 2 owns no vertices
+                   {-1, 0, {0, 0}, {1}},
+                   {-1, 0, {0, 1}, {2}},
+                   {-1, 1, {1, 0}, {3}},
+                   {-1, 1, {1, 1}, {4}},
+                   {-1, 1, {2, 0}, {5}},
+                   {-1, 3, {2, 1}, {6}},
+                   {-1, 3, {3, 0}, {7}},
+                   {-1, 3, {3, 1}, {8}}},
+                  {// The outMesh is local, rank 1 is empty
+                   {0, -1, {0, 0}, {0}},
+                   {0, -1, {0, 1}, {0}},
+                   {0, -1, {1, 0}, {0}},
+                   {2, -1, {1, 1}, {0}},
+                   {2, -1, {2, 0}, {0}},
+                   {2, -1, {2, 1}, {0}},
+                   {3, -1, {3, 0}, {0}},
+                   {3, -1, {3, 1}, {0}}},
                   {// Tests for {0, 1, 2} on the first rank,
                    // second rank (consistent with the outMesh) is empty, ...
                    {0, {1}},
@@ -304,7 +273,7 @@
   std::vector<int> globalIndexOffsets = {0, 0, 0, 4};
 
   testDistributed(context, mapping,
-                  MeshSpecification({
+                  {
                       // Rank 0 has part of the mesh, owns a subpart
                       {0, 0, {0, 0}, {1}},
                       {0, 0, {0, 1}, {2}},
@@ -327,16 +296,16 @@
                       {3, -1, {2, 1}, {6}},
                       {3, 3, {3, 0}, {7}},
                       {3, 3, {3, 1}, {8}},
-                  }),
-                  MeshSpecification({// The outMesh is local, rank 1 is empty
-                                     {0, -1, {0, 0}, {0}},
-                                     {0, -1, {0, 1}, {0}},
-                                     {0, -1, {1, 0}, {0}},
-                                     {2, -1, {1, 1}, {0}},
-                                     {2, -1, {2, 0}, {0}},
-                                     {2, -1, {2, 1}, {0}},
-                                     {3, -1, {3, 0}, {0}},
-                                     {3, -1, {3, 1}, {0}}}),
+                  },
+                  {// The outMesh is local, rank 1 is empty
+                   {0, -1, {0, 0}, {0}},
+                   {0, -1, {0, 1}, {0}},
+                   {0, -1, {1, 0}, {0}},
+                   {2, -1, {1, 1}, {0}},
+                   {2, -1, {2, 0}, {0}},
+                   {2, -1, {2, 1}, {0}},
+                   {3, -1, {3, 0}, {0}},
+                   {3, -1, {3, 1}, {0}}},
                   {// Tests for {0, 1, 2} on the first rank,
                    // second rank (consistent with the outMesh) is empty, ...
                    {0, {1}},
@@ -360,7 +329,7 @@
   std::vector<int> globalIndexOffsets = {0, 0, 0, 4};
 
   testDistributed(context, mapping,
-                  MeshSpecification({
+                  {
                       // Rank 0 has part of the mesh, owns a subpart
                       {0, 0, {0, 0}, {1, 4}},
                       {0, 0, {0, 1}, {2, 5}},
@@ -383,16 +352,16 @@
                       {3, -1, {2, 1}, {6, 9}},
                       {3, 3, {3, 0}, {7, 10}},
                       {3, 3, {3, 1}, {8, 11}},
-                  }),
-                  MeshSpecification({// The outMesh is local, rank 1 is empty
-                                     {0, -1, {0, 0}, {0, 0}},
-                                     {0, -1, {0, 1}, {0, 0}},
-                                     {0, -1, {1, 0}, {0, 0}},
-                                     {2, -1, {1, 1}, {0, 0}},
-                                     {2, -1, {2, 0}, {0, 0}},
-                                     {2, -1, {2, 1}, {0, 0}},
-                                     {3, -1, {3, 0}, {0, 0}},
-                                     {3, -1, {3, 1}, {0, 0}}}),
+                  },
+                  {// The outMesh is local, rank 1 is empty
+                   {0, -1, {0, 0}, {0, 0}},
+                   {0, -1, {0, 1}, {0, 0}},
+                   {0, -1, {1, 0}, {0, 0}},
+                   {2, -1, {1, 1}, {0, 0}},
+                   {2, -1, {2, 0}, {0, 0}},
+                   {2, -1, {2, 1}, {0, 0}},
+                   {3, -1, {3, 0}, {0, 0}},
+                   {3, -1, {3, 1}, {0, 0}}},
                   {// Tests for {0, 1, 2} on the first rank,
                    // second rank (consistent with the outMesh) is empty, ...
                    {0, {1, 4}},
@@ -416,7 +385,7 @@
   std::vector<int> globalIndexOffsets = {0, 0, 0, 0};
 
   testDistributed(context, mapping,
-                  MeshSpecification({
+                  {
                       // Rank 0 has no vertices
                       // Rank 1 has the entire mesh, owns a subpart
                       {1, 1, {0, 0}, {1.1}},
@@ -437,18 +406,18 @@
                       {2, 2, {3, 0}, {7}},
                       {2, 2, {3, 1}, {8}},
                       // Rank 3 has no vertices
-                  }),
-                  MeshSpecification({// The outMesh is local, rank 0 and 3 are empty
-                                     // not same order as input mesh and vertex (2,0) appears twice
-                                     {1, -1, {2, 0}, {0}},
-                                     {1, -1, {1, 0}, {0}},
-                                     {1, -1, {0, 1}, {0}},
-                                     {1, -1, {1, 1}, {0}},
-                                     {1, -1, {0, 0}, {0}},
-                                     {2, -1, {2, 0}, {0}},
-                                     {2, -1, {2, 1}, {0}},
-                                     {2, -1, {3, 0}, {0}},
-                                     {2, -1, {3, 1}, {0}}}),
+                  },
+                  {// The outMesh is local, rank 0 and 3 are empty
+                   // not same order as input mesh and vertex (2,0) appears twice
+                   {1, -1, {2, 0}, {0}},
+                   {1, -1, {1, 0}, {0}},
+                   {1, -1, {0, 1}, {0}},
+                   {1, -1, {1, 1}, {0}},
+                   {1, -1, {0, 0}, {0}},
+                   {2, -1, {2, 0}, {0}},
+                   {2, -1, {2, 1}, {0}},
+                   {2, -1, {3, 0}, {0}},
+                   {2, -1, {3, 1}, {0}}},
                   {{1, {5}},
                    {1, {3}},
                    {1, {2.5}},
@@ -471,7 +440,7 @@
   std::vector<int> globalIndexOffsets = {0, 0, 0, 0};
 
   testDistributed(context, mapping,
-                  MeshSpecification({
+                  {
                       // Every rank has the entire mesh and owns a subpart
                       {0, 0, {0, 0}, {1.1}},
                       {0, 0, {0, 1}, {2.5}},
@@ -505,18 +474,18 @@
                       {3, -1, {2, 1}, {6}},
                       {3, 3, {3, 0}, {7}},
                       {3, 3, {3, 1}, {8}},
-                  }),
-                  MeshSpecification({// The outMesh is local, rank 0 and 3 are empty
-                                     // not same order as input mesh and vertex (2,0) appears twice
-                                     {1, -1, {2, 0}, {0}},
-                                     {1, -1, {1, 0}, {0}},
-                                     {1, -1, {0, 1}, {0}},
-                                     {1, -1, {1, 1}, {0}},
-                                     {1, -1, {0, 0}, {0}},
-                                     {2, -1, {2, 0}, {0}},
-                                     {2, -1, {2, 1}, {0}},
-                                     {2, -1, {3, 0}, {0}},
-                                     {2, -1, {3, 1}, {0}}}),
+                  },
+                  {// The outMesh is local, rank 0 and 3 are empty
+                   // not same order as input mesh and vertex (2,0) appears twice
+                   {1, -1, {2, 0}, {0}},
+                   {1, -1, {1, 0}, {0}},
+                   {1, -1, {0, 1}, {0}},
+                   {1, -1, {1, 1}, {0}},
+                   {1, -1, {0, 0}, {0}},
+                   {2, -1, {2, 0}, {0}},
+                   {2, -1, {2, 1}, {0}},
+                   {2, -1, {3, 0}, {0}},
+                   {2, -1, {3, 1}, {0}}},
                   {{1, {5}},
                    {1, {3}},
                    {1, {2.5}},
@@ -540,7 +509,7 @@
   std::vector<int> globalIndexOffsets = {0, 0, 0, 0};
 
   testDistributed(context, mapping,
-                  MeshSpecification({
+                  {
                       // Rank 0 has no vertices
                       // Rank 1 has the entire mesh, owns a subpart
                       {1, 1, {0, 0}, {1}},
@@ -561,18 +530,18 @@
                       {2, 2, {3, 0}, {7}},
                       {2, 2, {3, 1}, {8}},
                       // Rank 3 has no vertices
-                  }),
-                  MeshSpecification({// The outMesh is local, rank 0 and 3 are empty
-                                     // not same order as input mesh and vertex (2,0) appears twice
-                                     {1, -1, {2, 0}, {0}},
-                                     {1, -1, {1, 0}, {0}},
-                                     {1, -1, {0, 1}, {0}},
-                                     {1, -1, {1, 1}, {0}},
-                                     {1, -1, {0, 0}, {0}},
-                                     {2, -1, {2, 0}, {0}},
-                                     {2, -1, {2, 1}, {0}},
-                                     {2, -1, {3, 0}, {0}},
-                                     {2, -1, {3, 1}, {0}}}),
+                  },
+                  {// The outMesh is local, rank 0 and 3 are empty
+                   // not same order as input mesh and vertex (2,0) appears twice
+                   {1, -1, {2, 0}, {0}},
+                   {1, -1, {1, 0}, {0}},
+                   {1, -1, {0, 1}, {0}},
+                   {1, -1, {1, 1}, {0}},
+                   {1, -1, {0, 0}, {0}},
+                   {2, -1, {2, 0}, {0}},
+                   {2, -1, {2, 1}, {0}},
+                   {2, -1, {3, 0}, {0}},
+                   {2, -1, {3, 1}, {0}}},
                   {{1, {5}},
                    {1, {3}},
                    {1, {2}},
@@ -593,24 +562,24 @@
   RadialBasisFctMapping<Gaussian> mapping(Mapping::CONSERVATIVE, 2, fct, false, false, false);
 
   testDistributed(context, mapping,
-                  MeshSpecification({// Conservative mapping: The inMesh is local
-                                     {0, -1, {0, 0}, {1}},
-                                     {0, -1, {0, 1}, {2}},
-                                     {1, -1, {1, 0}, {3}},
-                                     {1, -1, {1, 1}, {4}},
-                                     {2, -1, {2, 0}, {5}},
-                                     {2, -1, {2, 1}, {6}},
-                                     {3, -1, {3, 0}, {7}},
-                                     {3, -1, {3, 1}, {8}}}),
-                  MeshSpecification({// The outMesh is distributed
-                                     {-1, 0, {0, 0}, {0}},
-                                     {-1, 0, {0, 1}, {0}},
-                                     {-1, 1, {1, 0}, {0}},
-                                     {-1, 1, {1, 1}, {0}},
-                                     {-1, 2, {2, 0}, {0}},
-                                     {-1, 2, {2, 1}, {0}},
-                                     {-1, 3, {3, 0}, {0}},
-                                     {-1, 3, {3, 1}, {0}}}),
+                  {// Conservative mapping: The inMesh is local
+                   {0, -1, {0, 0}, {1}},
+                   {0, -1, {0, 1}, {2}},
+                   {1, -1, {1, 0}, {3}},
+                   {1, -1, {1, 1}, {4}},
+                   {2, -1, {2, 0}, {5}},
+                   {2, -1, {2, 1}, {6}},
+                   {3, -1, {3, 0}, {7}},
+                   {3, -1, {3, 1}, {8}}},
+                  {// The outMesh is distributed
+                   {-1, 0, {0, 0}, {0}},
+                   {-1, 0, {0, 1}, {0}},
+                   {-1, 1, {1, 0}, {0}},
+                   {-1, 1, {1, 1}, {0}},
+                   {-1, 2, {2, 0}, {0}},
+                   {-1, 2, {2, 1}, {0}},
+                   {-1, 3, {3, 0}, {0}},
+                   {-1, 3, {3, 1}, {0}}},
                   {// Tests for {0, 1, 0, 0, 0, 0, 0, 0} on the first rank,
                    // {0, 0, 2, 3, 0, 0, 0, 0} on the second, ...
                    {0, {1}},
@@ -656,24 +625,24 @@
   RadialBasisFctMapping<Gaussian> mapping(Mapping::CONSERVATIVE, 2, fct, false, false, false);
 
   testDistributed(context, mapping,
-                  MeshSpecification({// Conservative mapping: The inMesh is local
-                                     {0, -1, {0, 0}, {1, 4}},
-                                     {0, -1, {0, 1}, {2, 5}},
-                                     {1, -1, {1, 0}, {3, 6}},
-                                     {1, -1, {1, 1}, {4, 7}},
-                                     {2, -1, {2, 0}, {5, 8}},
-                                     {2, -1, {2, 1}, {6, 9}},
-                                     {3, -1, {3, 0}, {7, 10}},
-                                     {3, -1, {3, 1}, {8, 11}}}),
-                  MeshSpecification({// The outMesh is distributed
-                                     {-1, 0, {0, 0}, {0, 0}},
-                                     {-1, 0, {0, 1}, {0, 0}},
-                                     {-1, 1, {1, 0}, {0, 0}},
-                                     {-1, 1, {1, 1}, {0, 0}},
-                                     {-1, 2, {2, 0}, {0, 0}},
-                                     {-1, 2, {2, 1}, {0, 0}},
-                                     {-1, 3, {3, 0}, {0, 0}},
-                                     {-1, 3, {3, 1}, {0, 0}}}),
+                  {// Conservative mapping: The inMesh is local
+                   {0, -1, {0, 0}, {1, 4}},
+                   {0, -1, {0, 1}, {2, 5}},
+                   {1, -1, {1, 0}, {3, 6}},
+                   {1, -1, {1, 1}, {4, 7}},
+                   {2, -1, {2, 0}, {5, 8}},
+                   {2, -1, {2, 1}, {6, 9}},
+                   {3, -1, {3, 0}, {7, 10}},
+                   {3, -1, {3, 1}, {8, 11}}},
+                  {// The outMesh is distributed
+                   {-1, 0, {0, 0}, {0, 0}},
+                   {-1, 0, {0, 1}, {0, 0}},
+                   {-1, 1, {1, 0}, {0, 0}},
+                   {-1, 1, {1, 1}, {0, 0}},
+                   {-1, 2, {2, 0}, {0, 0}},
+                   {-1, 2, {2, 1}, {0, 0}},
+                   {-1, 3, {3, 0}, {0, 0}},
+                   {-1, 3, {3, 1}, {0, 0}}},
                   {// Tests for {0, 1, 0, 0, 0, 0, 0, 0} on the first rank,
                    // {0, 0, 2, 3, 0, 0, 0, 0} on the second, ...
                    {0, {1, 4}},
@@ -721,24 +690,24 @@
   std::vector<int> globalIndexOffsets = {0, 0, 4, 6};
 
   testDistributed(context, mapping,
-                  MeshSpecification({// Conservative mapping: The inMesh is local but rank 0 has no vertices
-                                     {1, -1, {0, 0}, {1}},
-                                     {1, -1, {0, 1}, {2}},
-                                     {1, -1, {1, 0}, {3}},
-                                     {1, -1, {1, 1}, {4}},
-                                     {2, -1, {2, 0}, {5}},
-                                     {2, -1, {2, 1}, {6}},
-                                     {3, -1, {3, 0}, {7}},
-                                     {3, -1, {3, 1}, {8}}}),
-                  MeshSpecification({// The outMesh is distributed, rank 0 owns no vertex
-                                     {-1, 1, {0, 0}, {0}},
-                                     {-1, 1, {0, 1}, {0}},
-                                     {-1, 1, {1, 0}, {0}},
-                                     {-1, 1, {1, 1}, {0}},
-                                     {-1, 2, {2, 0}, {0}},
-                                     {-1, 2, {2, 1}, {0}},
-                                     {-1, 3, {3, 0}, {0}},
-                                     {-1, 3, {3, 1}, {0}}}),
+                  {// Conservative mapping: The inMesh is local but rank 0 has no vertices
+                   {1, -1, {0, 0}, {1}},
+                   {1, -1, {0, 1}, {2}},
+                   {1, -1, {1, 0}, {3}},
+                   {1, -1, {1, 1}, {4}},
+                   {2, -1, {2, 0}, {5}},
+                   {2, -1, {2, 1}, {6}},
+                   {3, -1, {3, 0}, {7}},
+                   {3, -1, {3, 1}, {8}}},
+                  {// The outMesh is distributed, rank 0 owns no vertex
+                   {-1, 1, {0, 0}, {0}},
+                   {-1, 1, {0, 1}, {0}},
+                   {-1, 1, {1, 0}, {0}},
+                   {-1, 1, {1, 1}, {0}},
+                   {-1, 2, {2, 0}, {0}},
+                   {-1, 2, {2, 1}, {0}},
+                   {-1, 3, {3, 0}, {0}},
+                   {-1, 3, {3, 1}, {0}}},
                   {// Tests for {0, 0, 0, 0, 0, 0, 0, 0} on the first rank,
                    // {1, 2, 2, 3, 0, 0, 0, 0} on the second, ...
                    {0, {0}},
@@ -786,23 +755,23 @@
   std::vector<int> globalIndexOffsets = {0, 0, 3, 5};
 
   testDistributed(context, mapping,
-                  MeshSpecification({// Conservative mapping: The inMesh is local but rank 0 has no vertices
-                                     {1, -1, {0, 0}, {1}},
-                                     {1, -1, {1, 0}, {3}},
-                                     {1, -1, {1, 1}, {4}},
-                                     {2, -1, {2, 0}, {5}},
-                                     {2, -1, {2, 1}, {6}},
-                                     {3, -1, {3, 0}, {7}},
-                                     {3, -1, {3, 1}, {8}}}), // Sum of all vertices is 34
-                  MeshSpecification({                        // The outMesh is distributed, rank 0 owns no vertex
-                                     {-1, 1, {0, 0}, {0}},
-                                     {-1, 1, {0, 1}, {0}},
-                                     {-1, 1, {1, 0}, {0}},
-                                     {-1, 1, {1, 1}, {0}},
-                                     {-1, 2, {2, 0}, {0}},
-                                     {-1, 2, {2, 1}, {0}},
-                                     {-1, 3, {3, 0}, {0}},
-                                     {-1, 3, {3, 1}, {0}}}),
+                  {// Conservative mapping: The inMesh is local but rank 0 has no vertices
+                   {1, -1, {0, 0}, {1}},
+                   {1, -1, {1, 0}, {3}},
+                   {1, -1, {1, 1}, {4}},
+                   {2, -1, {2, 0}, {5}},
+                   {2, -1, {2, 1}, {6}},
+                   {3, -1, {3, 0}, {7}},
+                   {3, -1, {3, 1}, {8}}}, // Sum of all vertices is 34
+                  {                       // The outMesh is distributed, rank 0 owns no vertex
+                   {-1, 1, {0, 0}, {0}},
+                   {-1, 1, {0, 1}, {0}},
+                   {-1, 1, {1, 0}, {0}},
+                   {-1, 1, {1, 1}, {0}},
+                   {-1, 2, {2, 0}, {0}},
+                   {-1, 2, {2, 1}, {0}},
+                   {-1, 3, {3, 0}, {0}},
+                   {-1, 3, {3, 1}, {0}}},
                   {// Tests for {0, 0, 0, 0, 0, 0, 0, 0} on the first rank,
                    // {1, 2, 2, 3, 0, 0, 0, 0} on the second, ...
                    {0, {0}},
@@ -851,23 +820,23 @@
   std::vector<int> globalIndexOffsets = {0, 2, 4, 6};
 
   testDistributed(context, mapping,
-                  MeshSpecification({// Conservative mapping: The inMesh is local
-                                     {0, -1, {0, 0}, {1}},
-                                     {0, -1, {0, 1}, {2}},
-                                     {1, -1, {1, 0}, {3}},
-                                     {1, -1, {1, 1}, {4}},
-                                     {2, -1, {2, 0}, {5}},
-                                     {2, -1, {2, 1}, {6}},
-                                     {3, -1, {3, 0}, {7}},
-                                     {3, -1, {3, 1}, {8}}}), // Sum is 36
-                  MeshSpecification({                        // The outMesh is distributed, rank 0 has no vertex at all
-                                     {-1, 1, {0, 1}, {0}},
-                                     {-1, 1, {1, 0}, {0}},
-                                     {-1, 1, {1, 1}, {0}},
-                                     {-1, 2, {2, 0}, {0}},
-                                     {-1, 2, {2, 1}, {0}},
-                                     {-1, 3, {3, 0}, {0}},
-                                     {-1, 3, {3, 1}, {0}}}),
+                  {// Conservative mapping: The inMesh is local
+                   {0, -1, {0, 0}, {1}},
+                   {0, -1, {0, 1}, {2}},
+                   {1, -1, {1, 0}, {3}},
+                   {1, -1, {1, 1}, {4}},
+                   {2, -1, {2, 0}, {5}},
+                   {2, -1, {2, 1}, {6}},
+                   {3, -1, {3, 0}, {7}},
+                   {3, -1, {3, 1}, {8}}}, // Sum is 36
+                  {                       // The outMesh is distributed, rank 0 has no vertex at all
+                   {-1, 1, {0, 1}, {0}},
+                   {-1, 1, {1, 0}, {0}},
+                   {-1, 1, {1, 1}, {0}},
+                   {-1, 2, {2, 0}, {0}},
+                   {-1, 2, {2, 1}, {0}},
+                   {-1, 3, {3, 0}, {0}},
+                   {-1, 3, {3, 1}, {0}}},
                   {// Tests for {0, 0, 0, 0, 0, 0, 0, 0} on the first rank,
                    // {2, 3, 4, 3, 0, 0, 0, 0} on the second, ...
                    {0, {0}},
@@ -909,24 +878,24 @@
   RadialBasisFctMapping<Gaussian> mapping(Mapping::CONSERVATIVE, 2, fct, false, false, false);
 
   testDistributed(context, mapping,
-                  MeshSpecification({// Conservative mapping: The inMesh is local
-                                     {0, -1, {0, 0}, {1}},
-                                     {0, -1, {0, 1}, {2}},
-                                     {1, -1, {1, 0}, {3}},
-                                     {1, -1, {1, 1}, {4}},
-                                     {2, -1, {2, 0}, {5}},
-                                     {2, -1, {2, 1}, {6}},
-                                     {3, -1, {3, 0}, {7}},
-                                     {3, -1, {3, 1}, {8}}}),
-                  MeshSpecification({// The outMesh is distributed and non-contigous
-                                     {-1, 0, {0, 0}, {0}},
-                                     {-1, 1, {0, 1}, {0}},
-                                     {-1, 1, {1, 0}, {0}},
-                                     {-1, 0, {1, 1}, {0}},
-                                     {-1, 2, {2, 0}, {0}},
-                                     {-1, 2, {2, 1}, {0}},
-                                     {-1, 3, {3, 0}, {0}},
-                                     {-1, 3, {3, 1}, {0}}}),
+                  {// Conservative mapping: The inMesh is local
+                   {0, -1, {0, 0}, {1}},
+                   {0, -1, {0, 1}, {2}},
+                   {1, -1, {1, 0}, {3}},
+                   {1, -1, {1, 1}, {4}},
+                   {2, -1, {2, 0}, {5}},
+                   {2, -1, {2, 1}, {6}},
+                   {3, -1, {3, 0}, {7}},
+                   {3, -1, {3, 1}, {8}}},
+                  {// The outMesh is distributed and non-contigous
+                   {-1, 0, {0, 0}, {0}},
+                   {-1, 1, {0, 1}, {0}},
+                   {-1, 1, {1, 0}, {0}},
+                   {-1, 0, {1, 1}, {0}},
+                   {-1, 2, {2, 0}, {0}},
+                   {-1, 2, {2, 1}, {0}},
+                   {-1, 3, {3, 0}, {0}},
+                   {-1, 3, {3, 1}, {0}}},
                   {// Tests for {0, 1, 0, 0, 0, 0, 0, 0} on the first rank,
                    // {0, 0, 2, 3, 0, 0, 0, 0} on the second, ...
                    {0, {1}},
@@ -972,24 +941,24 @@
   RadialBasisFctMapping<Gaussian> mapping(Mapping::CONSERVATIVE, 2, fct, false, false, false);
 
   testDistributed(context, mapping,
-                  MeshSpecification({// Conservative mapping: The inMesh is local
-                                     {0, -1, {0, 0}, {1, 4}},
-                                     {0, -1, {0, 1}, {2, 5}},
-                                     {1, -1, {1, 0}, {3, 6}},
-                                     {1, -1, {1, 1}, {4, 7}},
-                                     {2, -1, {2, 0}, {5, 8}},
-                                     {2, -1, {2, 1}, {6, 9}},
-                                     {3, -1, {3, 0}, {7, 10}},
-                                     {3, -1, {3, 1}, {8, 11}}}),
-                  MeshSpecification({// The outMesh is distributed and non-contigous
-                                     {-1, 0, {0, 0}, {0, 0}},
-                                     {-1, 1, {0, 1}, {0, 0}},
-                                     {-1, 1, {1, 0}, {0, 0}},
-                                     {-1, 0, {1, 1}, {0, 0}},
-                                     {-1, 2, {2, 0}, {0, 0}},
-                                     {-1, 2, {2, 1}, {0, 0}},
-                                     {-1, 3, {3, 0}, {0, 0}},
-                                     {-1, 3, {3, 1}, {0, 0}}}),
+                  {// Conservative mapping: The inMesh is local
+                   {0, -1, {0, 0}, {1, 4}},
+                   {0, -1, {0, 1}, {2, 5}},
+                   {1, -1, {1, 0}, {3, 6}},
+                   {1, -1, {1, 1}, {4, 7}},
+                   {2, -1, {2, 0}, {5, 8}},
+                   {2, -1, {2, 1}, {6, 9}},
+                   {3, -1, {3, 0}, {7, 10}},
+                   {3, -1, {3, 1}, {8, 11}}},
+                  {// The outMesh is distributed and non-contigous
+                   {-1, 0, {0, 0}, {0, 0}},
+                   {-1, 1, {0, 1}, {0, 0}},
+                   {-1, 1, {1, 0}, {0, 0}},
+                   {-1, 0, {1, 1}, {0, 0}},
+                   {-1, 2, {2, 0}, {0, 0}},
+                   {-1, 2, {2, 1}, {0, 0}},
+                   {-1, 3, {3, 0}, {0, 0}},
+                   {-1, 3, {3, 1}, {0, 0}}},
                   {// Tests for {0, 1, 0, 0, 0, 0, 0, 0} on the first rank,
                    // {0, 0, 2, 3, 0, 0, 0, 0} on the second, ...
                    {0, {1, 4}},
@@ -1027,288 +996,6 @@
                   context.rank * 2);
 }
 
-/// Test with a homogenous distribution of mesh amoung ranks
-BOOST_AUTO_TEST_CASE(DistributedScaledConsistent2DV1)
-{
-  PRECICE_TEST(""_on(4_ranks).setupMasterSlaves());
-  Gaussian                        fct(5.0);
-  RadialBasisFctMapping<Gaussian> mapping(Mapping::SCALEDCONSISTENT, 2, fct, false, false, false);
-
-  testDistributed(context, mapping,
-                  MeshSpecification({// Consistent mapping: The inMesh is communicated
-                                     {-1, 0, {0, 0}, {1}},
-                                     {-1, 0, {0, 1}, {2}},
-                                     {-1, 1, {1, 0}, {3}},
-                                     {-1, 1, {1, 1}, {4}},
-                                     {-1, 2, {2, 0}, {5}},
-                                     {-1, 2, {2, 1}, {6}},
-                                     {-1, 3, {4, 0}, {7}},
-                                     {-1, 3, {4, 1}, {8}}},
-                                    {{{0, 1}, 0}, {{2, 3}, 1}, {{4, 5}, 2}, {{6, 7}, 3}}),
-                  MeshSpecification({// The outMesh is local, distributed amoung all ranks
-                                     {0, -1, {0, 0}, {0}},
-                                     {0, -1, {0, 1}, {0}},
-                                     {1, -1, {1, 0}, {0}},
-                                     {1, -1, {1, 1}, {0}},
-                                     {2, -1, {2, 0}, {0}},
-                                     {2, -1, {2, 1}, {0}},
-                                     {3, -1, {4.1, 0}, {0}},
-                                     {3, -1, {4.2, 1}, {0}}},
-                                    {{{0, 1}, -1}, {{0, 1}, -1}, {{0, 1}, -1}, {{0, 1}, -1}}));
-}
-
-BOOST_AUTO_TEST_CASE(DistributedScaledConsistent2DV1Vector)
-{
-  PRECICE_TEST(""_on(4_ranks).setupMasterSlaves());
-  Gaussian                        fct(5.0);
-  RadialBasisFctMapping<Gaussian> mapping(Mapping::SCALEDCONSISTENT, 2, fct, false, false, false);
-
-  testDistributed(context, mapping,
-                  MeshSpecification({// Consistent mapping: The inMesh is communicated
-                                     {-1, 0, {0, 0}, {1, 4}},
-                                     {-1, 0, {0, 1}, {2, 5}},
-                                     {-1, 1, {1, 0}, {3, 6}},
-                                     {-1, 1, {1, 1}, {4, 7}},
-                                     {-1, 2, {2, 0}, {5, 8}},
-                                     {-1, 2, {2, 1}, {6, 9}},
-                                     {-1, 3, {3, 0}, {7, 10}},
-                                     {-1, 3, {3, 1}, {8, 11}}},
-                                    {{{0, 1}, 0}, {{2, 3}, 1}, {{4, 5}, 2}, {{6, 7}, 3}}),
-                  MeshSpecification({// The outMesh is local, distributed amoung all ranks
-                                     {0, -1, {0, 0}, {0, 0}},
-                                     {0, -1, {0, 1}, {0, 0}},
-                                     {1, -1, {1, 0}, {0, 0}},
-                                     {1, -1, {1, 1}, {0, 0}},
-                                     {2, -1, {2, 0}, {0, 0}},
-                                     {2, -1, {2, 1}, {0, 0}},
-                                     {3, -1, {3, 0}, {0, 0}},
-                                     {3, -1, {3.1, 1.1}, {0, 0}}},
-                                    {{{0, 1}, 0}, {{0, 1}, 1}, {{0, 1}, 2}, {{0, 1}, 3}}));
-}
-
-/// Using a more heterogenous distributon of vertices and owner
-BOOST_AUTO_TEST_CASE(DistributedScaledConsistent2DV2)
-{
-  PRECICE_TEST(""_on(4_ranks).setupMasterSlaves());
-  Gaussian                        fct(5.0);
-  RadialBasisFctMapping<Gaussian> mapping(Mapping::SCALEDCONSISTENT, 2, fct, false, false, false);
-
-  testDistributed(context, mapping,
-                  MeshSpecification({// Consistent mapping: The inMesh is communicated, rank 2 owns no vertices
-                                     {-1, 0, {0, 0}, {1}},
-                                     {-1, 0, {0, 1}, {2}},
-                                     {-1, 1, {1, 0}, {3}},
-                                     {-1, 1, {1, 1}, {4}},
-                                     {-1, 1, {2, 0}, {5}},
-                                     {-1, 3, {2, 1}, {6}},
-                                     {-1, 3, {3, 0}, {7}},
-                                     {-1, 3, {3, 1}, {8}}},
-                                    {{{0, 1}, 0}, {{2, 3}, 1}, {{3, 4}, 1}, {{5, 6}, 2}, {{6, 7}, 3}}),
-                  MeshSpecification({// The outMesh is local, rank 1 is empty
-                                     {0, -1, {0, 0}, {0}},
-                                     {0, -1, {0, 1}, {0}},
-                                     {0, -1, {1, 0}, {0}},
-                                     {2, -1, {1, 1}, {0}},
-                                     {2, -1, {2, 0}, {0}},
-                                     {2, -1, {2, 1}, {0}},
-                                     {3, -1, {3, 0}, {0}},
-                                     {3, -1, {3, 1}, {0}}},
-                                    {{{0, 1}, 0}, {{0, 2}, 0}, {{0, 1}, 2}, {{1, 2}, 2}, {{0, 1}, 3}}));
-}
-
-/// Test with a very heterogenous distributed and non-continues ownership
-BOOST_AUTO_TEST_CASE(DistributedScaledConsistent2DV3)
-{
-  PRECICE_TEST(""_on(4_ranks).setupMasterSlaves());
-  Gaussian                        fct(5.0);
-  RadialBasisFctMapping<Gaussian> mapping(Mapping::SCALEDCONSISTENT, 2, fct, false, false, false);
-
-  std::vector<int> globalIndexOffsets = {0, 0, 0, 4};
-
-  testDistributed(context, mapping,
-                  MeshSpecification({// Rank 0 has part of the mesh, owns a subpart
-                                     {0, 0, {0, 0}, {1}},
-                                     {0, 0, {0, 1}, {2}},
-                                     {0, 0, {1, 0}, {3}},
-                                     {0, -1, {1, 1}, {4}},
-                                     {0, -1, {2, 0}, {5}},
-                                     {0, -1, {2, 1}, {6}},
-                                     // Rank 1 has no vertices
-                                     // Rank 2 has the entire mesh, but owns just 3 and 5.
-                                     {2, -1, {0, 0}, {1}},
-                                     {2, -1, {0, 1}, {2}},
-                                     {2, -1, {1, 0}, {3}},
-                                     {2, 2, {1, 1}, {4}},
-                                     {2, -1, {2, 0}, {5}},
-                                     {2, 2, {2, 1}, {6}},
-                                     {2, -1, {3, 0}, {7}},
-                                     {2, -1, {3, 1}, {8}},
-                                     // Rank 3 has the last 4 vertices, owns 4, 6 and 7
-                                     {3, 3, {2, 0}, {5}},
-                                     {3, -1, {2, 1}, {6}},
-                                     {3, 3, {3, 0}, {7}},
-                                     {3, 3, {3, 1}, {8}}},
-                                    {{{0, 1}, 0}, {{1, 2}, 0}, {{3, 5}, 2}, {{0, 1}, 3}, {{1, 2}, 3}, {{2, 3}, 3}}),
-                  MeshSpecification({// The outMesh is local, rank 1 is empty
-                                     {0, -1, {0, 0}, {0}},
-                                     {0, -1, {0, 1}, {0}},
-                                     {0, -1, {1, 0}, {0}},
-                                     {2, -1, {1, 1}, {0}},
-                                     {2, -1, {2, 0}, {0}},
-                                     {2, -1, {2, 1}, {0}},
-                                     {3, -1, {3, 0}, {0}},
-                                     {3, -1, {3, 1}, {0}}},
-                                    {{{0, 1}, 0}, {{0, 2}, 0}, {{0, 1}, 2}, {{1, 2}, 2}, {{0, 1}, 3}}));
-}
-
-/// Test with a very heterogenous distributed and non-continues ownership
-BOOST_AUTO_TEST_CASE(DistributedScaledConsistent2DV3Vector)
-{
-  PRECICE_TEST(""_on(4_ranks).setupMasterSlaves());
-  Gaussian                        fct(5.0);
-  RadialBasisFctMapping<Gaussian> mapping(Mapping::SCALEDCONSISTENT, 2, fct, false, false, false);
-
-  std::vector<int> globalIndexOffsets = {0, 0, 0, 4};
-
-  testDistributed(context, mapping,
-                  MeshSpecification({// Rank 0 has part of the mesh, owns a subpart
-                                     {0, 0, {0, 0}, {1, 4}},
-                                     {0, 0, {0, 1}, {2, 5}},
-                                     {0, 0, {1, 0}, {3, 6}},
-                                     {0, -1, {1, 1}, {4, 7}},
-                                     {0, -1, {2, 0}, {5, 8}},
-                                     {0, -1, {2, 1}, {6, 9}},
-                                     // Rank 1 has no vertices
-                                     // Rank 2 has the entire mesh, but owns just 3 and 5.
-                                     {2, -1, {0, 0}, {1, 4}},
-                                     {2, -1, {0, 1}, {2, 5}},
-                                     {2, -1, {1, 0}, {3, 6}},
-                                     {2, 2, {1, 1}, {4, 7}},
-                                     {2, -1, {2, 0}, {5, 8}},
-                                     {2, 2, {2, 1}, {6, 9}},
-                                     {2, -1, {3, 0}, {7, 10}},
-                                     {2, -1, {3, 1}, {8, 11}},
-                                     // Rank 3 has the last 4 vertices, owns 4, 6 and 7
-                                     {3, 3, {2, 0}, {5, 8}},
-                                     {3, -1, {2, 1}, {6, 9}},
-                                     {3, 3, {3, 0}, {7, 10}},
-                                     {3, 3, {3, 1}, {8, 11}}},
-                                    {{{0, 1}, 0}, {{1, 2}, 0}, {{3, 5}, 2}, {{0, 1}, 3}, {{1, 2}, 3}, {{2, 3}, 3}}),
-                  MeshSpecification({// The outMesh is local, rank 1 is empty
-                                     {0, -1, {0, 0}, {0, 0}},
-                                     {0, -1, {0, 1}, {0, 0}},
-                                     {0, -1, {1, 0}, {0, 0}},
-                                     {2, -1, {1, 1}, {0, 0}},
-                                     {2, -1, {2, 0}, {0, 0}},
-                                     {2, -1, {2, 1}, {0, 0}},
-                                     {3, -1, {3, 0}, {0, 0}},
-                                     {3, -1, {3, 1}, {0, 0}}},
-                                    {{{0, 1}, 0}, {{0, 2}, 0}, {{0, 1}, 2}, {{1, 2}, 2}, {{0, 1}, 3}}));
-}
-
-/// Some ranks are empty, does not converge
-BOOST_AUTO_TEST_CASE(DistributedScaledConsistent2DV4)
-{
-  PRECICE_TEST(""_on(4_ranks).setupMasterSlaves());
-  ThinPlateSplines                        fct;
-  RadialBasisFctMapping<ThinPlateSplines> mapping(Mapping::SCALEDCONSISTENT, 2, fct, false, false, false);
-
-  std::vector<int> globalIndexOffsets = {0, 0, 0, 0};
-
-  testDistributed(context, mapping,
-                  MeshSpecification({// Rank 0 has no vertices
-                                     // Rank 1 has the entire mesh, owns a subpart
-                                     {1, 1, {0, 0}, {1.1}},
-                                     {1, 1, {0, 1}, {2.5}},
-                                     {1, 1, {1, 0}, {3}},
-                                     {1, 1, {1, 1}, {4}},
-                                     {1, -1, {2, 0}, {5}},
-                                     {1, -1, {2, 1}, {6}},
-                                     {1, -1, {3, 0}, {7}},
-                                     {1, -1, {3, 1}, {8}},
-                                     // Rank 2 has the entire mesh, owns a subpart
-                                     {2, -1, {0, 0}, {1.1}},
-                                     {2, -1, {0, 1}, {2.5}},
-                                     {2, -1, {1, 0}, {3}},
-                                     {2, -1, {1, 1}, {4}},
-                                     {2, 2, {2, 0}, {5}},
-                                     {2, 2, {2, 1}, {6}},
-                                     {2, 2, {3, 0}, {7}},
-                                     {2, 2, {3, 1}, {8}}},
-                                    // Rank 3 has no vertices
-                                    {{{0, 1}, 1}, {{1, 2}, 1}, {{2, 3}, 1}, {{4, 5}, 2}, {{5, 6}, 2}, {{6, 7}, 2}}),
-                  MeshSpecification({// The outMesh is local, rank 0 and 3 are empty
-                                     // not same order as input mesh and vertex (2,0) appears twice
-                                     {1, -1, {2, 0}, {0}},
-                                     {1, -1, {1, 0}, {0}},
-                                     {1, -1, {0, 1}, {0}},
-                                     {1, -1, {1, 1}, {0}},
-                                     {1, -1, {0, 0}, {0}},
-                                     {2, -1, {2, 0}, {0}},
-                                     {2, -1, {2, 1}, {0}},
-                                     {2, -1, {3, 0}, {0}},
-                                     {2, -1, {3, 1}, {0}}},
-                                    {{{0, 1}, 1}, {{1, 2}, 1}, {{2, 3}, 1}, {{0, 1}, 2}, {{1, 2}, 2}, {{2, 3}, 2}}));
-}
-
-// same as 2DV4, but all ranks have vertices
-BOOST_AUTO_TEST_CASE(DistributedScaledConsistent2DV5)
-{
-  PRECICE_TEST(""_on(4_ranks).setupMasterSlaves());
-  ThinPlateSplines                        fct;
-  RadialBasisFctMapping<ThinPlateSplines> mapping(Mapping::SCALEDCONSISTENT, 2, fct, false, false, false);
-
-  std::vector<int> globalIndexOffsets = {0, 0, 0, 0};
-
-  testDistributed(context, mapping,
-                  MeshSpecification({// Every rank has the entire mesh and owns a subpart
-                                     {0, 0, {0, 0}, {1.1}},
-                                     {0, 0, {0, 1}, {2.5}},
-                                     {0, -1, {1, 0}, {3}},
-                                     {0, -1, {1, 1}, {4}},
-                                     {0, -1, {2, 0}, {5}},
-                                     {0, -1, {2, 1}, {6}},
-                                     {0, -1, {3, 0}, {7}},
-                                     {0, -1, {3, 1}, {8}},
-                                     {1, -1, {0, 0}, {1.1}},
-                                     {1, -1, {0, 1}, {2.5}},
-                                     {1, 1, {1, 0}, {3}},
-                                     {1, 1, {1, 1}, {4}},
-                                     {1, -1, {2, 0}, {5}},
-                                     {1, -1, {2, 1}, {6}},
-                                     {1, -1, {3, 0}, {7}},
-                                     {1, -1, {3, 1}, {8}},
-                                     {2, -1, {0, 0}, {1.1}},
-                                     {2, -1, {0, 1}, {2.5}},
-                                     {2, -1, {1, 0}, {3}},
-                                     {2, -1, {1, 1}, {4}},
-                                     {2, 2, {2, 0}, {5}},
-                                     {2, 2, {2, 1}, {6}},
-                                     {2, -1, {3, 0}, {7}},
-                                     {2, -1, {3, 1}, {8}},
-                                     {3, -1, {0, 0}, {1.1}},
-                                     {3, -1, {0, 1}, {2.5}},
-                                     {3, -1, {1, 0}, {3}},
-                                     {3, -1, {1, 1}, {4}},
-                                     {3, -1, {2, 0}, {5}},
-                                     {3, -1, {2, 1}, {6}},
-                                     {3, 3, {3, 0}, {7}},
-                                     {3, 3, {3.1, 1.1}, {8}}},
-                                    {{{0, 1}, 0}, {{2, 3}, 1}, {{4, 5}, 2}, {{6, 7}, 3}}),
-                  MeshSpecification({// The outMesh is local, rank 0 and 3 are empty
-                                     // not same order as input mesh and vertex (2,0) appears twice
-                                     {1, -1, {2, 0}, {0}},
-                                     {1, -1, {1, 0}, {0}},
-                                     {1, -1, {0, 1}, {0}},
-                                     {1, -1, {1, 1}, {0}},
-                                     {1, -1, {0, 0}, {0}},
-                                     {2, -1, {2, 0}, {0}},
-                                     {2, -1, {2, 1}, {0}},
-                                     {2, -1, {3, 0}, {0}},
-                                     {2, -1, {3, 1}, {0}}},
-                                    {{{0, 1}, 1}, {{1, 2}, 1}, {{2, 3}, 1}, {{0, 1}, 2}, {{1, 2}, 2}, {{2, 3}, 2}}));
-}
-
 void testTagging(const TestContext &context,
                  MeshSpecification  inMeshSpec,
                  MeshSpecification  outMeshSpec,
@@ -1316,8 +1003,8 @@
                  MeshSpecification  shouldTagSecondRound,
                  bool               consistent)
 {
-  int meshDimension  = inMeshSpec.vertices.at(0).position.size();
-  int valueDimension = inMeshSpec.vertices.at(0).value.size();
+  int meshDimension  = inMeshSpec.at(0).position.size();
+  int valueDimension = inMeshSpec.at(0).value.size();
 
   mesh::PtrMesh inMesh(new mesh::Mesh("InMesh", meshDimension, false, testing::nextMeshID()));
   mesh::PtrData inData = inMesh->createData("InData", valueDimension);
@@ -1337,11 +1024,11 @@
   mapping.tagMeshFirstRound();
 
   for (const auto &v : inMesh->vertices()) {
-    auto pos   = std::find_if(shouldTagFirstRound.vertices.begin(), shouldTagFirstRound.vertices.end(),
+    auto pos   = std::find_if(shouldTagFirstRound.begin(), shouldTagFirstRound.end(),
                             [meshDimension, &v](const VertexSpecification &spec) {
                               return std::equal(spec.position.data(), spec.position.data() + meshDimension, v.getCoords().data());
                             });
-    bool found = pos != shouldTagFirstRound.vertices.end();
+    bool found = pos != shouldTagFirstRound.end();
     BOOST_TEST(found >= v.isTagged(),
                "FirstRound: Vertex " << v << " is tagged, but should not be.");
     BOOST_TEST(found <= v.isTagged(),
@@ -1351,16 +1038,16 @@
   mapping.tagMeshSecondRound();
 
   for (const auto &v : inMesh->vertices()) {
-    auto posFirst    = std::find_if(shouldTagFirstRound.vertices.begin(), shouldTagFirstRound.vertices.end(),
+    auto posFirst    = std::find_if(shouldTagFirstRound.begin(), shouldTagFirstRound.end(),
                                  [meshDimension, &v](const VertexSpecification &spec) {
                                    return std::equal(spec.position.data(), spec.position.data() + meshDimension, v.getCoords().data());
                                  });
-    bool foundFirst  = posFirst != shouldTagFirstRound.vertices.end();
-    auto posSecond   = std::find_if(shouldTagSecondRound.vertices.begin(), shouldTagSecondRound.vertices.end(),
+    bool foundFirst  = posFirst != shouldTagFirstRound.end();
+    auto posSecond   = std::find_if(shouldTagSecondRound.begin(), shouldTagSecondRound.end(),
                                   [meshDimension, &v](const VertexSpecification &spec) {
                                     return std::equal(spec.position.data(), spec.position.data() + meshDimension, v.getCoords().data());
                                   });
-    bool foundSecond = posSecond != shouldTagSecondRound.vertices.end();
+    bool foundSecond = posSecond != shouldTagSecondRound.end();
     BOOST_TEST(foundFirst <= v.isTagged(), "SecondRound: Vertex " << v
                                                                   << " is not tagged, but should be from the first round.");
     BOOST_TEST(foundSecond <= v.isTagged(), "SecondRound: Vertex " << v
@@ -1378,8 +1065,9 @@
   //* * x * *
   //    *
   //    *
-  MeshSpecification outMeshSpec          = MeshSpecification({{0, -1, {0, 0}, {0}}});
-  MeshSpecification inMeshSpec           = MeshSpecification({
+  MeshSpecification outMeshSpec = {
+      {0, -1, {0, 0}, {0}}};
+  MeshSpecification inMeshSpec = {
       {0, -1, {-1, 0}, {1}}, //inside
       {0, -1, {-2, 0}, {1}}, //outside
       {0, 0, {1, 0}, {1}},   //inside, owner
@@ -1388,12 +1076,14 @@
       {0, -1, {0, -2}, {1}}, //outside
       {0, -1, {0, 1}, {1}},  //inside
       {0, -1, {0, 2}, {1}}   //outside
-  });
-  MeshSpecification shouldTagFirstRound  = MeshSpecification({{0, -1, {-1, 0}, {1}},
-                                                             {0, -1, {1, 0}, {1}},
-                                                             {0, -1, {0, -1}, {1}},
-                                                             {0, -1, {0, 1}, {1}}});
-  MeshSpecification shouldTagSecondRound = MeshSpecification({{0, -1, {2, 0}, {1}}});
+  };
+  MeshSpecification shouldTagFirstRound = {
+      {0, -1, {-1, 0}, {1}},
+      {0, -1, {1, 0}, {1}},
+      {0, -1, {0, -1}, {1}},
+      {0, -1, {0, 1}, {1}}};
+  MeshSpecification shouldTagSecondRound = {
+      {0, -1, {2, 0}, {1}}};
   testTagging(context, inMeshSpec, outMeshSpec, shouldTagFirstRound, shouldTagSecondRound, true);
   // For conservative just swap meshes.
   testTagging(context, outMeshSpec, inMeshSpec, shouldTagFirstRound, shouldTagSecondRound, false);
