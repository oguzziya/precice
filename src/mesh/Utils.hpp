#pragma once

#include <algorithm>
#include <array>
#include <mesh/Edge.hpp>
#include <mesh/Mesh.hpp>
#include <utility>

namespace precice {
namespace mesh {

/** return a pointer to the shared vertex of 2 edges
 *
 * If a and b connect the same vertices, then this will simply return one vertex.
 *
 * @param[in] a pointer to Edge a
 * @param[in] b pointer to Edge b
 *
 * @returns a pointer to a Vertex shared by a and b or nullptr otherwise.
 */
inline Vertex *sharedVertex(Edge &a, Edge &b)
{
  Vertex *a0 = &a.vertex(0);
  Vertex *a1 = &a.vertex(1);
  Vertex *b0 = &b.vertex(0);
  Vertex *b1 = &b.vertex(1);
  if (a0 == b0 || a0 == b1) {
    return a0;
  }
  if (a1 == b0 || a1 == b1) {
    return a1;
  }
  return nullptr;
}

/** Calulates the length of an Edge
 *
 * @param[in] e the edge
 *
 * @returns the distance between both vertices of e 
 */
inline double edgeLength(const Edge &e)
{
  return (e.vertex(0).getCoords() - e.vertex(1).getCoords()).norm();
}

template <std::size_t n>
struct Chain {
  /// true if the chain is connected or closed and thus valid
  bool connected;
  /// undefined if not connected
  std::array<Vertex *, n> vertices;
  /// undefined if not connected
  std::array<Edge *, n> edges;
};

/** Generates a chain for an array of edges.
 *
 * The resulting verices and edges are undefined if the chain is not connected.
 * If the edges form a chain, then the first edge of the resulting chain is the first edge of the argument.
 * Also, the first and last vertex of the chain will be the vertices of the first edge of the argument.
 *
 * @param[in] edges an array of pointers to edges to chain together
 *
 * @returns A \ref Chain of the input
 */
template <std::size_t n>
Chain<n> asChain(std::array<mesh::Edge *, n> edges)
{
  static_assert(n > 1, "You already know the answer.");
  Chain<n> chain;
  chain.connected = false;

  // the edge 0 is the starting point
  // find connected edges 1 ... n-2
  for (std::size_t i = 1; i < n - 1; ++i) {
    bool found = false;
    for (std::size_t j = i; j < n; ++j) {
      if (edges[i - 1]->connectedTo(*edges[j])) {
        std::swap(edges[i], edges[j]);
        found = true;
        break;
      }
    }
    if (found == false) {
      return chain;
    }
  }
  // the last edge just needs to be checked
  if (!edges[n - 1]->connectedTo(*edges[n - 2]) ||
      !edges[n - 1]->connectedTo(*edges[0])) {
    return chain;
  }
  chain.edges = edges;

  // now find common vertices
  for (std::size_t i = 0; i < n - 1; ++i) {
    chain.vertices[i] = sharedVertex(*edges[i], *edges[i + 1]);
  }
  chain.vertices[n - 1] = sharedVertex(*edges[0], *edges[n - 1]);
  chain.connected       = true;
  return chain;
}

/// Given a mesh and an array of vertexIDS, this function returns an array of pointers to vertices
template <std::size_t n>
std::array<Vertex *, n> vertexPtrsFor(Mesh &mesh, const std::array<int, n> &vertexIDs)
{
  std::array<Vertex *, n> vptrs;
  std::transform(vertexIDs.begin(), vertexIDs.end(), vptrs.begin(),
                 [&mesh](int id) { return &(mesh.vertices()[id]); });
  return vptrs;
}

/// Given a mesh and an array of vertexIDS, this function returns an array of coordinates of the vertices
template <std::size_t n>
std::array<Eigen::VectorXd, n> coordsFor(const Mesh &mesh, const std::array<int, n> &vertexIDs)
{
  std::array<Eigen::VectorXd, n> coords;
  std::transform(vertexIDs.begin(), vertexIDs.end(), coords.begin(),
                 [&mesh](int id) { return mesh.vertices()[id].getCoords(); });
  return coords;
}

/// Given an array of vertex pointers, this function returns an array of coordinates of the vertices
template <std::size_t n>
std::array<Eigen::VectorXd, n> coordsFor(const std::array<Vertex *, n> &vertexPtrs)
{
  std::array<Eigen::VectorXd, n> coords;
  std::transform(vertexPtrs.begin(), vertexPtrs.end(), coords.begin(),
                 [](Vertex *v) { return v->getCoords(); });
  return coords;
}

/// Given the data and the mesh, this function returns the surface integral. Assumes no overlap exists for the mesh
Eigen::VectorXd integrate(PtrMesh mesh, PtrData data);

<<<<<<< HEAD
/// Given the data and the mesh, this function returns the surface integral
Eigen::VectorXd integrateOwner(PtrMesh mesh, PtrData data);

=======
>>>>>>> 813de05a
} // namespace mesh
} // namespace precice<|MERGE_RESOLUTION|>--- conflicted
+++ resolved
@@ -135,11 +135,5 @@
 /// Given the data and the mesh, this function returns the surface integral. Assumes no overlap exists for the mesh
 Eigen::VectorXd integrate(PtrMesh mesh, PtrData data);
 
-<<<<<<< HEAD
-/// Given the data and the mesh, this function returns the surface integral
-Eigen::VectorXd integrateOwner(PtrMesh mesh, PtrData data);
-
-=======
->>>>>>> 813de05a
 } // namespace mesh
 } // namespace precice