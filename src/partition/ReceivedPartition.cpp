#include "partition/ReceivedPartition.hpp"
#include <algorithm>
#include <map>
#include <memory>
#include <ostream>
#include <utility>
#include <vector>
#include "com/CommunicateBoundingBox.hpp"
#include "com/CommunicateMesh.hpp"
#include "com/Communication.hpp"
#include "com/SharedPointer.hpp"
#include "logging/LogMacros.hpp"
#include "m2n/M2N.hpp"
#include "mapping/Mapping.hpp"
#include "mapping/SharedPointer.hpp"
#include "mesh/Filter.hpp"
#include "mesh/Mesh.hpp"
#include "mesh/Vertex.hpp"
#include "partition/Partition.hpp"
#include "utils/Event.hpp"
#include "utils/MasterSlave.hpp"
#include "utils/assertion.hpp"

using precice::utils::Event;

namespace precice {
extern bool syncMode;

namespace partition {

ReceivedPartition::ReceivedPartition(
    mesh::PtrMesh mesh, GeometricFilter geometricFilter, double safetyFactor)
    : Partition(mesh),
      _geometricFilter(geometricFilter),
      _bb(mesh->getDimensions()),
      _dimensions(mesh->getDimensions()),
      _safetyFactor(safetyFactor)
{
}

void ReceivedPartition::communicate()
{
  PRECICE_TRACE();
  PRECICE_ASSERT(_mesh->vertices().empty());

  // for two-level initialization, receive mesh partitions
  if (m2n().usesTwoLevelInitialization()) {
    PRECICE_INFO("Receive mesh partitions for mesh {}", _mesh->getName());
    Event e("partition.receiveMeshPartitions." + _mesh->getName(), precice::syncMode);

    if (utils::MasterSlave::isMaster()) {
      // Master receives remote mesh's global number of vertices
      int globalNumberOfVertices = -1;
      m2n().getMasterCommunication()->receive(globalNumberOfVertices, 0);
      _mesh->setGlobalNumberOfVertices(globalNumberOfVertices);
    }

    // each rank receives max/min global vertex indices from connected remote ranks
    m2n().broadcastReceiveAll(_remoteMinGlobalVertexIDs, *_mesh);
    m2n().broadcastReceiveAll(_remoteMaxGlobalVertexIDs, *_mesh);
    // each rank receives mesh partition from connected remote ranks
    m2n().broadcastReceiveAllMesh(*_mesh);

  } else {
    // for one-level initialization receive complete mesh on master
    PRECICE_INFO("Receive global mesh {}", _mesh->getName());
    Event e("partition.receiveGlobalMesh." + _mesh->getName(), precice::syncMode);

    if (not utils::MasterSlave::isSlave()) {
      // a ReceivedPartition can only have one communication, @todo nicer design
      com::CommunicateMesh(m2n().getMasterCommunication()).receiveMesh(*_mesh, 0);
      _mesh->setGlobalNumberOfVertices(_mesh->vertices().size());
    }
  }

  // for both initialization concepts broadcast and set the global number of vertices
  if (utils::MasterSlave::isMaster()) {
    utils::MasterSlave::_communication->broadcast(_mesh->getGlobalNumberOfVertices());
  }
  if (utils::MasterSlave::isSlave()) {
    int globalNumberOfVertices = -1;
    utils::MasterSlave::_communication->broadcast(globalNumberOfVertices, 0);
    PRECICE_ASSERT(globalNumberOfVertices >= 0);
    _mesh->setGlobalNumberOfVertices(globalNumberOfVertices);
  }
}

void ReceivedPartition::compute()
{
  PRECICE_TRACE();

  // handle coupling mode first (i.e. serial participant)
  if (not utils::MasterSlave::isSlave() && not utils::MasterSlave::isMaster()) { //coupling mode
    PRECICE_DEBUG("Handle partition data structures for serial participant");
    int vertexCounter = 0;
    for (mesh::Vertex &v : _mesh->vertices()) {
      v.setOwner(true);
      _mesh->getVertexDistribution()[0].push_back(vertexCounter);
      vertexCounter++;
    }
    _mesh->getVertexOffsets().push_back(vertexCounter);
    return;
  }

  // check to prevent false configuration
  if (not utils::MasterSlave::isSlave()) {
    PRECICE_CHECK(hasAnyMapping(),
                  "The received mesh {} needs a mapping, either from it, to it, or both. Maybe you don't want to receive this mesh at all?",
                  _mesh->getName());
  }

  // To better understand steps (2) to (5), it is recommended to look at BU's thesis, especially Figure 69 on page 89
  // for RBF-based filtering. https://mediatum.ub.tum.de/doc/1320661/document.pdf

  // (1) Bounding-Box-Filter
  filterByBoundingBox();

  // (2) Tag vertices 1st round (i.e. who could be owned by this rank)
  PRECICE_DEBUG("Tag vertices for filtering: 1st round.");
  _mesh->computeState(); // normals need to be ready for NP mapping
  // go to both meshes, vertex is tagged if already one mesh tags him
  tagMeshFirstRound();

  // (3) Define which vertices are owned by this rank
  PRECICE_DEBUG("Create owner information.");
  createOwnerInformation();

  // (4) Tag vertices 2nd round (what should be filtered out)
  PRECICE_DEBUG("Tag vertices for filtering: 2nd round.");
  tagMeshSecondRound();

  // (5) Filter mesh according to tag
  PRECICE_INFO("Filter mesh {} by mappings", _mesh->getName());
  Event      e5("partition.filterMeshMappings" + _mesh->getName(), precice::syncMode);
  mesh::Mesh filteredMesh("FilteredMesh", _dimensions, _mesh->isFlipNormals(), mesh::Mesh::MESH_ID_UNDEFINED);
  mesh::filterMesh(filteredMesh, *_mesh, [&](const mesh::Vertex &v) { return v.isTagged(); });
  PRECICE_DEBUG("Mapping filter, filtered from {} to {} vertices, {} to {} edges, and {} to {} triangles.",
                _mesh->vertices().size(), filteredMesh.vertices().size(),
                _mesh->edges().size(), filteredMesh.edges().size(),
                _mesh->triangles().size(), filteredMesh.triangles().size());

  _mesh->clear();
  _mesh->addMesh(filteredMesh);
  e5.stop();

  // (6) Compute vertex distribution or local communication map
  if (m2n().usesTwoLevelInitialization()) {

    PRECICE_INFO("Compute communication map for mesh {}", _mesh->getName());
    Event e6("partition.computeCommunicationMap." + _mesh->getName(), precice::syncMode);

    // Fill two data structures: remoteCommunicationMap and this rank's communication map (_mesh->getCommunicationMap()).
    // remoteCommunicationMap: connectedRank -> {remote local vertex index}
    // _mesh->getCommunicationMap(): connectedRank -> {this rank's local vertex index}
    // A vertex belongs to a specific connected rank if its global vertex ID lies within the ranks min and max.
    std::map<int, std::vector<int>> remoteCommunicationMap;

    for (size_t vertexIndex = 0; vertexIndex < _mesh->vertices().size(); ++vertexIndex) {
      for (size_t rankIndex = 0; rankIndex < _mesh->getConnectedRanks().size(); ++rankIndex) {
        int globalVertexIndex = _mesh->vertices()[vertexIndex].getGlobalIndex();
        if (globalVertexIndex <= _remoteMaxGlobalVertexIDs[rankIndex] && globalVertexIndex >= _remoteMinGlobalVertexIDs[rankIndex]) {
          int remoteRank = _mesh->getConnectedRanks()[rankIndex];
          remoteCommunicationMap[remoteRank].push_back(globalVertexIndex - _remoteMinGlobalVertexIDs[rankIndex]); //remote local vertex index
          _mesh->getCommunicationMap()[remoteRank].push_back(vertexIndex);                                        //this rank's local vertex index
        }
      }
    }

    // communicate remote communication map to all remote connected ranks
    m2n().scatterAllCommunicationMap(remoteCommunicationMap, *_mesh);

  } else {

    PRECICE_INFO("Feedback distribution for mesh {}", _mesh->getName());
    Event e6("partition.feedbackMesh." + _mesh->getName(), precice::syncMode);
    if (utils::MasterSlave::isSlave()) {
      int numberOfVertices = _mesh->vertices().size();
      utils::MasterSlave::_communication->send(numberOfVertices, 0);
      if (numberOfVertices != 0) {
        std::vector<int> vertexIDs(numberOfVertices, -1);
        for (int i = 0; i < numberOfVertices; i++) {
          vertexIDs[i] = _mesh->vertices()[i].getGlobalIndex();
        }
        PRECICE_DEBUG("Send partition feedback to master");
        utils::MasterSlave::_communication->send(vertexIDs, 0);
      }
    } else { // Master
      int              numberOfVertices = _mesh->vertices().size();
      std::vector<int> vertexIDs(numberOfVertices, -1);
      for (int i = 0; i < numberOfVertices; i++) {
        vertexIDs[i] = _mesh->vertices()[i].getGlobalIndex();
      }
      _mesh->getVertexDistribution()[0] = std::move(vertexIDs);

      for (int rankSlave = 1; rankSlave < utils::MasterSlave::getSize(); rankSlave++) {
        int numberOfSlaveVertices = -1;
        utils::MasterSlave::_communication->receive(numberOfSlaveVertices, rankSlave);
        PRECICE_ASSERT(numberOfSlaveVertices >= 0);
        std::vector<int> slaveVertexIDs(numberOfSlaveVertices, -1);
        if (numberOfSlaveVertices != 0) {
          PRECICE_DEBUG("Receive partition feedback from slave rank {}", rankSlave);
          utils::MasterSlave::_communication->receive(slaveVertexIDs, rankSlave);
        }
        _mesh->getVertexDistribution()[rankSlave] = std::move(slaveVertexIDs);
      }
    }
  }

  // (7) Compute vertex offsets
  PRECICE_DEBUG("Compute vertex offsets");
  if (utils::MasterSlave::isSlave()) {

    // send number of vertices
    PRECICE_DEBUG("Send number of vertices: {}", _mesh->vertices().size());
    int numberOfVertices = _mesh->vertices().size();
    utils::MasterSlave::_communication->send(numberOfVertices, 0);

    // set vertex offsets
    utils::MasterSlave::_communication->broadcast(_mesh->getVertexOffsets(), 0);
    PRECICE_DEBUG("My vertex offsets: {}", _mesh->getVertexOffsets());

  } else if (utils::MasterSlave::isMaster()) {

    _mesh->getVertexOffsets().resize(utils::MasterSlave::getSize());
    _mesh->getVertexOffsets()[0] = _mesh->vertices().size();

    // receive number of slave vertices and fill vertex offsets
    for (int rankSlave = 1; rankSlave < utils::MasterSlave::getSize(); rankSlave++) {
      int numberOfSlaveVertices = -1;
      utils::MasterSlave::_communication->receive(numberOfSlaveVertices, rankSlave);
      _mesh->getVertexOffsets()[rankSlave] = numberOfSlaveVertices + _mesh->getVertexOffsets()[rankSlave - 1];
    }

    // broadcast vertex offsets
    PRECICE_DEBUG("My vertex offsets: {}", _mesh->getVertexOffsets());
    utils::MasterSlave::_communication->broadcast(_mesh->getVertexOffsets());
  }
}

namespace {
std::string errorMeshFilteredOut(const std::string &meshName)
{
  return "The re-partitioning completely filtered out the mesh \"" + meshName +
         "\" received on this rank at the coupling interface. "
         "Most probably, the coupling interfaces of your coupled participants do not match geometry-wise. "
         "Please check your geometry setup again. Small overlaps or gaps are no problem. "
         "If your geometry setup is correct and if you have very different mesh resolutions on both sides, increasing the safety-factor "
         "of the decomposition strategy might be necessary.";
}
} // namespace

void ReceivedPartition::filterByBoundingBox()
{
  PRECICE_TRACE(_geometricFilter);

  if (m2n().usesTwoLevelInitialization()) {
    std::string msg = "The received mesh " + _mesh->getName() +
                      " cannot solely be filtered on the master rank "
                      "(option \"filter-on-master\") if it is communicated by an m2n communication that uses "
                      "two-level initialization. Use \"filter-on-slaves\" or \"no-filter\" instead.";
    PRECICE_CHECK(_geometricFilter != ON_MASTER, msg);
  }

  prepareBoundingBox();

  if (_geometricFilter == ON_MASTER) { //filter on master and communicate reduced mesh then

    PRECICE_ASSERT(not m2n().usesTwoLevelInitialization());
    PRECICE_INFO("Pre-filter mesh {} by bounding box on master", _mesh->getName());
    Event e("partition.preFilterMesh." + _mesh->getName(), precice::syncMode);

    if (utils::MasterSlave::isSlave()) {
      PRECICE_DEBUG("Send bounding box to master");
      com::CommunicateBoundingBox(utils::MasterSlave::_communication).sendBoundingBox(_bb, 0);
      PRECICE_DEBUG("Receive filtered mesh");
      com::CommunicateMesh(utils::MasterSlave::_communication).receiveMesh(*_mesh, 0);

      if (isAnyProvidedMeshNonEmpty()) {
        PRECICE_CHECK(not _mesh->vertices().empty(), errorMeshFilteredOut(_mesh->getName()));
      }

    } else { // Master
      PRECICE_ASSERT(utils::MasterSlave::getRank() == 0);
      PRECICE_ASSERT(utils::MasterSlave::getSize() > 1);

      for (int rankSlave = 1; rankSlave < utils::MasterSlave::getSize(); rankSlave++) {
        mesh::BoundingBox slaveBB(_bb.getDimension());
        com::CommunicateBoundingBox(utils::MasterSlave::_communication).receiveBoundingBox(slaveBB, rankSlave);

        PRECICE_DEBUG("From slave {}, bounding mesh: {}", rankSlave, slaveBB);
        mesh::Mesh slaveMesh("SlaveMesh", _dimensions, _mesh->isFlipNormals(), mesh::Mesh::MESH_ID_UNDEFINED);
<<<<<<< HEAD
        mesh::filterMesh(
            slaveMesh, *_mesh, [&slaveBB](const mesh::Vertex &v) { return slaveBB.contains(v); }, true);
        PRECICE_DEBUG("Send filtered mesh to slave: " << rankSlave);
=======
        mesh::filterMesh(slaveMesh, *_mesh, [&slaveBB](const mesh::Vertex &v) { return slaveBB.contains(v); });
        PRECICE_DEBUG("Send filtered mesh to slave: {}", rankSlave);
>>>>>>> 813de05a
        com::CommunicateMesh(utils::MasterSlave::_communication).sendMesh(slaveMesh, rankSlave);
      }

      // Now also filter the remaining master mesh
      mesh::Mesh filteredMesh("FilteredMesh", _dimensions, _mesh->isFlipNormals(), mesh::Mesh::MESH_ID_UNDEFINED);
<<<<<<< HEAD
      mesh::filterMesh(
          filteredMesh, *_mesh, [&](const mesh::Vertex &v) { return _bb.contains(v); }, true);
      PRECICE_DEBUG("Master mesh, filtered from "
                    << _mesh->vertices().size() << " to " << filteredMesh.vertices().size() << " vertices, "
                    << _mesh->edges().size() << " to " << filteredMesh.edges().size() << " edges, and "
                    << _mesh->triangles().size() << " to " << filteredMesh.triangles().size() << " triangles.");
=======
      mesh::filterMesh(filteredMesh, *_mesh, [&](const mesh::Vertex &v) { return _bb.contains(v); });
      PRECICE_DEBUG("Master mesh, filtered from {} to {} vertices, {} to {} edges, and {} to {} triangles.",
                    _mesh->vertices().size(), filteredMesh.vertices().size(),
                    _mesh->edges().size(), filteredMesh.edges().size(),
                    _mesh->triangles().size(), filteredMesh.triangles().size());
>>>>>>> 813de05a
      _mesh->clear();
      _mesh->addMesh(filteredMesh);

      if (isAnyProvidedMeshNonEmpty()) {
        PRECICE_CHECK(not _mesh->vertices().empty(), errorMeshFilteredOut(_mesh->getName()));
      }
    }
  } else {
    if (not m2n().usesTwoLevelInitialization()) {
      PRECICE_INFO("Broadcast mesh {}", _mesh->getName());
      Event e("partition.broadcastMesh." + _mesh->getName(), precice::syncMode);

      if (utils::MasterSlave::isSlave()) {
        com::CommunicateMesh(utils::MasterSlave::_communication).broadcastReceiveMesh(*_mesh);
      } else { // Master
        PRECICE_ASSERT(utils::MasterSlave::isMaster());
        com::CommunicateMesh(utils::MasterSlave::_communication).broadcastSendMesh(*_mesh);
      }
    }
    if (_geometricFilter == ON_SLAVES) {

      PRECICE_INFO("Filter mesh {} by bounding box on slaves", _mesh->getName());
      Event e("partition.filterMeshBB." + _mesh->getName(), precice::syncMode);

      mesh::Mesh filteredMesh("FilteredMesh", _dimensions, _mesh->isFlipNormals(), mesh::Mesh::MESH_ID_UNDEFINED);
      mesh::filterMesh(
          filteredMesh, *_mesh, [&](const mesh::Vertex &v) { return _bb.contains(v); }, true);

      if (isAnyProvidedMeshNonEmpty()) {
        PRECICE_CHECK(not _mesh->vertices().empty(), errorMeshFilteredOut(_mesh->getName()));
      }

      PRECICE_DEBUG("Bounding box filter, filtered from {} to {} vertices, {} to {} edges, and {} to {} triangles.",
                    _mesh->vertices().size(), filteredMesh.vertices().size(),
                    _mesh->edges().size(), filteredMesh.edges().size(),
                    _mesh->triangles().size(), filteredMesh.triangles().size());

      _mesh->clear();
      _mesh->addMesh(filteredMesh);
    } else {
      PRECICE_ASSERT(_geometricFilter == NO_FILTER);
    }
  }
}

void ReceivedPartition::compareBoundingBoxes()
{
  PRECICE_TRACE();

  // @todo handle coupling mode (i.e. serial participant)
  // @todo treatment of multiple m2ns
  PRECICE_ASSERT(_m2ns.size() == 1);
  if (not m2n().usesTwoLevelInitialization())
    return;

  // receive and broadcast number of remote ranks
  int numberOfRemoteRanks = -1;
  if (utils::MasterSlave::isMaster()) {
    m2n().getMasterCommunication()->receive(numberOfRemoteRanks, 0);
    utils::MasterSlave::_communication->broadcast(numberOfRemoteRanks);
  } else {
    PRECICE_ASSERT(utils::MasterSlave::isSlave());
    utils::MasterSlave::_communication->broadcast(numberOfRemoteRanks, 0);
  }

  // define and initialize remote bounding box map
  mesh::Mesh::BoundingBoxMap remoteBBMap;
  mesh::BoundingBox          initialBB(_mesh->getDimensions());

  for (int remoteRank = 0; remoteRank < numberOfRemoteRanks; remoteRank++) {
    remoteBBMap.emplace(remoteRank, initialBB);
  }

  // receive and broadcast remote bounding box map
  if (utils::MasterSlave::isMaster()) {
    com::CommunicateBoundingBox(m2n().getMasterCommunication()).receiveBoundingBoxMap(remoteBBMap, 0);
    com::CommunicateBoundingBox(utils::MasterSlave::_communication).broadcastSendBoundingBoxMap(remoteBBMap);
  } else {
    PRECICE_ASSERT(utils::MasterSlave::isSlave());
    com::CommunicateBoundingBox(utils::MasterSlave::_communication).broadcastReceiveBoundingBoxMap(remoteBBMap);
  }

  // prepare local bounding box
  prepareBoundingBox();

  if (utils::MasterSlave::isMaster()) {                 // Master
    std::map<int, std::vector<int>> connectionMap;      //local ranks -> {remote ranks}
    std::vector<int>                connectedRanksList; // local ranks with any connection

    // connected ranks for master
    for (auto &remoteBB : remoteBBMap) {
      if (_bb.overlapping(remoteBB.second)) {
        _mesh->getConnectedRanks().push_back(remoteBB.first); //connected remote ranks for this rank
      }
    }
    if (not _mesh->getConnectedRanks().empty()) {
      connectionMap[0] = _mesh->getConnectedRanks();
      connectedRanksList.push_back(0);
    }

    // receive connected ranks from slaves and add them to the connection map
    for (int rank = 1; rank < utils::MasterSlave::getSize(); rank++) {
      std::vector<int> slaveConnectedRanks;
      int              connectedRanksSize = -1;
      utils::MasterSlave::_communication->receive(connectedRanksSize, rank);
      if (connectedRanksSize != 0) {
        connectedRanksList.push_back(rank);
        utils::MasterSlave::_communication->receive(slaveConnectedRanks, rank);
        connectionMap[rank] = slaveConnectedRanks;
      }
    }

    // send connectionMap to other master
    m2n().getMasterCommunication()->send(connectedRanksList, 0);
    PRECICE_CHECK(not connectionMap.empty(),
                  "The mesh \"{}\" of this participant seems to have no partitions at the coupling interface. "
                  "Check that both mapped meshes are describing the same geometry. "
                  "If you deal with very different mesh resolutions, consider increasing the safety-factor in the <use-mesh /> tag.",
                  _mesh->getName());
    com::CommunicateBoundingBox(m2n().getMasterCommunication()).sendConnectionMap(connectionMap, 0);
  } else {
    PRECICE_ASSERT(utils::MasterSlave::isSlave());

    for (const auto &remoteBB : remoteBBMap) {
      if (_bb.overlapping(remoteBB.second)) {
        _mesh->getConnectedRanks().push_back(remoteBB.first);
      }
    }

    // send connected ranks to master
    utils::MasterSlave::_communication->send((int) _mesh->getConnectedRanks().size(), 0);
    if (not _mesh->getConnectedRanks().empty()) {
      utils::MasterSlave::_communication->send(_mesh->getConnectedRanks(), 0);
    }
  }
}

void ReceivedPartition::prepareBoundingBox()
{
  PRECICE_TRACE(_safetyFactor);

  if (_boundingBoxPrepared)
    return;

  PRECICE_DEBUG("Merge bounding boxes and increase by safety factor");

  // Create BB around all "other" meshes
  for (mapping::PtrMapping &fromMapping : _fromMappings) {
    auto other_bb = fromMapping->getOutputMesh()->getBoundingBox();
    _bb.expandBy(other_bb);
    _bb.scaleBy(_safetyFactor);
    _boundingBoxPrepared = true;
  }
  for (mapping::PtrMapping &toMapping : _toMappings) {
    auto other_bb = toMapping->getInputMesh()->getBoundingBox();
    _bb.expandBy(other_bb);
    _bb.scaleBy(_safetyFactor);
    _boundingBoxPrepared = true;
  }
}

void ReceivedPartition::createOwnerInformation()
{
  PRECICE_TRACE();
  Event e("partition.createOwnerInformation." + _mesh->getName(), precice::syncMode);

  if (utils::MasterSlave::isSlave()) {
    int numberOfVertices = _mesh->vertices().size();
    utils::MasterSlave::_communication->send(numberOfVertices, 0);

    if (numberOfVertices != 0) {
      PRECICE_DEBUG("Tag vertices, number of vertices {}", numberOfVertices);
      std::vector<int> tags(numberOfVertices, -1);
      std::vector<int> globalIDs(numberOfVertices, -1);
      bool             atInterface = false;
      for (int i = 0; i < numberOfVertices; i++) {
        globalIDs[i] = _mesh->vertices()[i].getGlobalIndex();
        if (_mesh->vertices()[i].isTagged()) {
          tags[i]     = 1;
          atInterface = true;
        } else {
          tags[i] = 0;
        }
      }
      PRECICE_DEBUG("My tags: {}", tags);
      PRECICE_DEBUG("My global IDs: {}", globalIDs);
      PRECICE_DEBUG("Send tags and global IDs");
      utils::MasterSlave::_communication->send(tags, 0);
      utils::MasterSlave::_communication->send(globalIDs, 0);
      utils::MasterSlave::_communication->send(atInterface, 0);

      PRECICE_DEBUG("Receive owner information");
      std::vector<int> ownerVec(numberOfVertices, -1);
      utils::MasterSlave::_communication->receive(ownerVec, 0);
      PRECICE_DEBUG("My owner information: {}", ownerVec);
      PRECICE_ASSERT(ownerVec.size() == static_cast<std::size_t>(numberOfVertices));
      setOwnerInformation(ownerVec);
    }
  }

  else if (utils::MasterSlave::isMaster()) {
    // To temporary store which vertices already have an owner
    std::vector<int> globalOwnerVec(_mesh->getGlobalNumberOfVertices(), 0);
    // The same per rank
    std::vector<std::vector<int>> slaveOwnerVecs(utils::MasterSlave::getSize());
    // Global IDs per rank
    std::vector<std::vector<int>> slaveGlobalIDs(utils::MasterSlave::getSize());
    // Tag information per rank
    std::vector<std::vector<int>> slaveTags(utils::MasterSlave::getSize());

    // Fill master data
    PRECICE_DEBUG("Tag master vertices");
    bool masterAtInterface = false;
    slaveOwnerVecs[0].resize(_mesh->vertices().size());
    slaveGlobalIDs[0].resize(_mesh->vertices().size());
    slaveTags[0].resize(_mesh->vertices().size());
    for (size_t i = 0; i < _mesh->vertices().size(); i++) {
      slaveGlobalIDs[0][i] = _mesh->vertices()[i].getGlobalIndex();
      if (_mesh->vertices()[i].isTagged()) {
        masterAtInterface = true;
        slaveTags[0][i]   = 1;
      } else {
        slaveTags[0][i] = 0;
      }
    }
    PRECICE_DEBUG("My tags: {}", slaveTags[0]);

    // receive slave data
    int ranksAtInterface = 0;
    if (masterAtInterface)
      ranksAtInterface++;

    for (int rank = 1; rank < utils::MasterSlave::getSize(); rank++) {
      int localNumberOfVertices = -1;
      utils::MasterSlave::_communication->receive(localNumberOfVertices, rank);
      PRECICE_DEBUG("Rank {} has {} vertices.", rank, localNumberOfVertices);
      slaveOwnerVecs[rank].resize(localNumberOfVertices, 0);

      if (localNumberOfVertices != 0) {
        PRECICE_DEBUG("Receive tags from slave rank {}", rank);
        utils::MasterSlave::_communication->receive(slaveTags[rank], rank);
        utils::MasterSlave::_communication->receive(slaveGlobalIDs[rank], rank);
        PRECICE_DEBUG("Rank {} has tags {}", rank, slaveTags[rank]);
        PRECICE_DEBUG("Rank {} has global IDs {}", rank, slaveGlobalIDs[rank]);
        bool atInterface = false;
        utils::MasterSlave::_communication->receive(atInterface, rank);
        if (atInterface)
          ranksAtInterface++;
      }
    }

    // Decide upon owners,
    PRECICE_DEBUG("Decide owners, first round by rough load balancing");
    PRECICE_ASSERT(ranksAtInterface != 0);
    int localGuess = _mesh->getGlobalNumberOfVertices() / ranksAtInterface; // Guess for a decent load balancing
    // First round: every slave gets localGuess vertices
    for (int rank = 0; rank < utils::MasterSlave::getSize(); rank++) {
      int counter = 0;
      for (size_t i = 0; i < slaveOwnerVecs[rank].size(); i++) {
        // Vertex has no owner yet and rank could be owner
        if (globalOwnerVec[slaveGlobalIDs[rank][i]] == 0 && slaveTags[rank][i] == 1) {
          slaveOwnerVecs[rank][i]                 = 1; // Now rank is owner
          globalOwnerVec[slaveGlobalIDs[rank][i]] = 1; // Vertex now has owner
          counter++;
          if (counter == localGuess)
            break;
        }
      }
    }

    // Second round: distribute all other vertices in a greedy way
    PRECICE_DEBUG("Decide owners, second round in greedy way");
    for (int rank = 0; rank < utils::MasterSlave::getSize(); rank++) {
      for (size_t i = 0; i < slaveOwnerVecs[rank].size(); i++) {
        if (globalOwnerVec[slaveGlobalIDs[rank][i]] == 0 && slaveTags[rank][i] == 1) {
          slaveOwnerVecs[rank][i]                 = 1;
          globalOwnerVec[slaveGlobalIDs[rank][i]] = rank + 1;
        }
      }
    }

    // Send information back to slaves
    for (int rank = 1; rank < utils::MasterSlave::getSize(); rank++) {
      if (not slaveTags[rank].empty()) {
        PRECICE_DEBUG("Send owner information to slave rank {}", rank);
        utils::MasterSlave::_communication->send(slaveOwnerVecs[rank], rank);
      }
    }
    // Master data
    PRECICE_DEBUG("My owner information: {}", slaveOwnerVecs[0]);
    setOwnerInformation(slaveOwnerVecs[0]);

#ifndef NDEBUG
    for (size_t i = 0; i < globalOwnerVec.size(); i++) {
      if (globalOwnerVec[i] == 0) {
        PRECICE_DEBUG("The Vertex with global index {} of mesh: {} was completely filtered out, since it has no influence on any mapping.",
                      i, _mesh->getName());
      }
    }
#endif
    auto filteredVertices = std::count(globalOwnerVec.begin(), globalOwnerVec.end(), 0);
    if (filteredVertices)
      PRECICE_WARN("{} of {} vertices of mesh {} have been filtered out since they have no influence on the mapping.",
                   filteredVertices, _mesh->getGlobalNumberOfVertices(), _mesh->getName());
  }
}

bool ReceivedPartition::isAnyProvidedMeshNonEmpty() const
{
  for (const auto &fromMapping : _fromMappings) {
    if (not fromMapping->getOutputMesh()->vertices().empty()) {
      return true;
    }
  }
  for (const auto &toMapping : _toMappings) {
    if (not toMapping->getInputMesh()->vertices().empty()) {
      return true;
    }
  }
  return false;
}

bool ReceivedPartition::hasAnyMapping() const
{
  return not(_fromMappings.empty() && _toMappings.empty());
}

void ReceivedPartition::tagMeshFirstRound()
{
  for (mapping::PtrMapping fromMapping : _fromMappings) {
    fromMapping->tagMeshFirstRound();
  }
  for (mapping::PtrMapping toMapping : _toMappings) {
    toMapping->tagMeshFirstRound();
  }
}

void ReceivedPartition::tagMeshSecondRound()
{
  for (mapping::PtrMapping fromMapping : _fromMappings) {
    fromMapping->tagMeshSecondRound();
  }
  for (mapping::PtrMapping toMapping : _toMappings) {
    toMapping->tagMeshSecondRound();
  }
}

void ReceivedPartition::setOwnerInformation(const std::vector<int> &ownerVec)
{
  size_t i = 0;
  for (mesh::Vertex &vertex : _mesh->vertices()) {
    PRECICE_ASSERT(i < ownerVec.size());
    PRECICE_ASSERT(ownerVec[i] != -1);
    vertex.setOwner(ownerVec[i] == 1);
    i++;
  }
}

m2n::M2N &ReceivedPartition::m2n()
{
  PRECICE_ASSERT(_m2ns.size() == 1);
  return *_m2ns[0];
}

} // namespace partition
} // namespace precice<|MERGE_RESOLUTION|>--- conflicted
+++ resolved
@@ -289,33 +289,18 @@
 
         PRECICE_DEBUG("From slave {}, bounding mesh: {}", rankSlave, slaveBB);
         mesh::Mesh slaveMesh("SlaveMesh", _dimensions, _mesh->isFlipNormals(), mesh::Mesh::MESH_ID_UNDEFINED);
-<<<<<<< HEAD
-        mesh::filterMesh(
-            slaveMesh, *_mesh, [&slaveBB](const mesh::Vertex &v) { return slaveBB.contains(v); }, true);
-        PRECICE_DEBUG("Send filtered mesh to slave: " << rankSlave);
-=======
         mesh::filterMesh(slaveMesh, *_mesh, [&slaveBB](const mesh::Vertex &v) { return slaveBB.contains(v); });
         PRECICE_DEBUG("Send filtered mesh to slave: {}", rankSlave);
->>>>>>> 813de05a
         com::CommunicateMesh(utils::MasterSlave::_communication).sendMesh(slaveMesh, rankSlave);
       }
 
       // Now also filter the remaining master mesh
       mesh::Mesh filteredMesh("FilteredMesh", _dimensions, _mesh->isFlipNormals(), mesh::Mesh::MESH_ID_UNDEFINED);
-<<<<<<< HEAD
-      mesh::filterMesh(
-          filteredMesh, *_mesh, [&](const mesh::Vertex &v) { return _bb.contains(v); }, true);
-      PRECICE_DEBUG("Master mesh, filtered from "
-                    << _mesh->vertices().size() << " to " << filteredMesh.vertices().size() << " vertices, "
-                    << _mesh->edges().size() << " to " << filteredMesh.edges().size() << " edges, and "
-                    << _mesh->triangles().size() << " to " << filteredMesh.triangles().size() << " triangles.");
-=======
       mesh::filterMesh(filteredMesh, *_mesh, [&](const mesh::Vertex &v) { return _bb.contains(v); });
       PRECICE_DEBUG("Master mesh, filtered from {} to {} vertices, {} to {} edges, and {} to {} triangles.",
                     _mesh->vertices().size(), filteredMesh.vertices().size(),
                     _mesh->edges().size(), filteredMesh.edges().size(),
                     _mesh->triangles().size(), filteredMesh.triangles().size());
->>>>>>> 813de05a
       _mesh->clear();
       _mesh->addMesh(filteredMesh);
 
