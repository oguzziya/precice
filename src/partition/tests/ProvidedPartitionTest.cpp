--- conflicted
+++ resolved
@@ -52,13 +52,8 @@
     utils::MasterSlave::_masterMode = false;
   }
 
-<<<<<<< HEAD
   if(utils::Parallel::getProcessRank() == 1){//Master
     masterSlaveCom->acceptConnection ( "SolidMaster", "SolidSlaves", utils::Parallel::getProcessRank());
-=======
-  if (utils::Parallel::getProcessRank() == 1) { //Master
-    masterSlaveCom->acceptConnection("SolidMaster", "SolidSlaves");
->>>>>>> 6e5bbbeb
     masterSlaveCom->setRankOffset(1);
   } else if (utils::Parallel::getProcessRank() == 2) { //Slave1
     masterSlaveCom->requestConnection("SolidMaster", "SolidSlaves", 0, 2);
