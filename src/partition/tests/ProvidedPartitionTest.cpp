--- conflicted
+++ resolved
@@ -363,15 +363,10 @@
     mesh::BoundingBox    localBB{dimensions};
 
     mesh::Mesh::BoundingBoxMap compareBB;
-<<<<<<< HEAD
     compareBB.emplace(0, mesh::BoundingBox({-1, 5, 0, 3}));
     compareBB.emplace(1, mesh::BoundingBox({0, 1, 3.5, 4.5}));
     compareBB.emplace(2, mesh::BoundingBox({2.5, 4.5, 5.5, 7.0}));
-=======
-    compareBB.emplace(0, std::vector<double>{-1, 5, 0, 3});
-    compareBB.emplace(1, std::vector<double>{0, 1, 3.5, 4.5});
-    compareBB.emplace(2, std::vector<double>{2.5, 4.5, 5.5, 7.0});
->>>>>>> e3213d50
+
 
     // we receive other participants communicator size
     int receivedFeedbackSize = 3;
@@ -465,15 +460,9 @@
     mesh::BoundingBox    localBB{dimensions};
 
     mesh::Mesh::BoundingBoxMap compareBB;
-<<<<<<< HEAD
     compareBB.emplace(0, mesh::BoundingBox({-1, 5, 0, 3, -1, 5}));
     compareBB.emplace(1, mesh::BoundingBox({0, 1, 3.5, 4.5, 0, 1}));
     compareBB.emplace(2, mesh::BoundingBox({2.5, 4.5, 5.5, 7.0, 2.5, 4.5}));
-=======
-    compareBB.emplace(0, std::vector<double>{-1, 5, 0, 3, -1, 5});
-    compareBB.emplace(1, std::vector<double>{0, 1, 3.5, 4.5, 0, 1});
-    compareBB.emplace(2, std::vector<double>{2.5, 4.5, 5.5, 7.0, 2.5, 4.5});
->>>>>>> e3213d50
 
     // we receive other participants communicator size
     int remoteParComSize = 3;
