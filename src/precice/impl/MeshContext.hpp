--- conflicted
+++ resolved
@@ -40,11 +40,7 @@
    // @brief True, if mesh is decomposed based on PreFilter-PostFilter strategy.
    bool doesPreFiltering;
 
-<<<<<<< HEAD
-   // @brief Offset only applied to meshes local to the accessor.
-=======
    /// Offset only applied to meshes local to the accessor.
->>>>>>> 2f3522d5
    Eigen::VectorXd localOffset;
 
    // @brief Geometry creating the mesh. Can be empty.
