// Copyright (C) 2011 Technische Universitaet Muenchen
// This file is part of the preCICE project. For conditions of distribution and
// use, please see the license notice at http://www5.in.tum.de/wiki/index.php/PreCICE_License
#include "SolverInterfaceImpl.hpp"
#include "precice/impl/Participant.hpp"
#include "precice/impl/WatchPoint.hpp"
#include "precice/impl/RequestManager.hpp"
#include "precice/config/Configuration.hpp"
#include "precice/config/SolverInterfaceConfiguration.hpp"
#include "precice/config/ParticipantConfiguration.hpp"
#include "tarch/la/WrappedVector.h"
#include "tarch/logging/CommandLineLogger.h"
#include "precice/config/LogFilterConfiguration.hpp"
#include "precice/config/LogOutputFormatConfiguration.hpp"
#include "mesh/config/DataConfiguration.hpp"
#include "mesh/config/MeshConfiguration.hpp"
#include "mesh/Mesh.hpp"
#include "mesh/Group.hpp"
#include "mesh/PropertyContainer.hpp"
#include "mesh/Vertex.hpp"
#include "mesh/Edge.hpp"
#include "mesh/Triangle.hpp"
#include "mesh/Merge.hpp"
#include "io/ExportVTK.hpp"
#include "io/ExportVRML.hpp"
#include "io/ExportContext.hpp"
#include "io/SimulationStateIO.hpp"
#include "io/TXTWriter.hpp"
#include "io/TXTReader.hpp"
#include "query/FindClosest.hpp"
#include "query/FindVoxelContent.hpp"
#include "spacetree/config/SpacetreeConfiguration.hpp"
#include "spacetree/Spacetree.hpp"
#include "spacetree/ExportSpacetree.hpp"
#include "com/MPIPortsCommunication.hpp"
#include "com/Constants.hpp"
#include "com/Communication.hpp"
#include "com/MPIDirectCommunication.hpp"
#include "m2n/config/M2NConfiguration.hpp"
#include "m2n/M2N.hpp"
#include "geometry/config/GeometryConfiguration.hpp"
#include "geometry/Geometry.hpp"
#include "geometry/ImportGeometry.hpp"
#include "geometry/CommunicatedGeometry.hpp"
#include "geometry/SolverGeometry.hpp"
#include "cplscheme/CouplingScheme.hpp"
#include "cplscheme/config/CouplingSchemeConfiguration.hpp"
#include "utils/Globals.hpp"
#include "utils/Parallel.hpp"
#include "utils/MasterSlave.hpp"
#include "mapping/Mapping.hpp"
#include <set>
#include <limits>
#include <cstring>
#include <algorithm>
#include "utils/EventTimings.hpp"
#include "boost/tuple/tuple.hpp"

#include <signal.h> // used for installing crash handler

#ifndef PRECICE_NO_PETSC
#include "petsc.h"
#endif


using precice::utils::Event;

namespace precice {
namespace impl {

tarch::logging::Log SolverInterfaceImpl::
  _log ("precice::impl::SolverInterfaceImpl");

SolverInterfaceImpl:: SolverInterfaceImpl
(
  const std::string& accessorName,
  int                accessorProcessRank,
  int                accessorCommunicatorSize,
  bool               serverMode )
:
  _accessorName(accessorName),
  _accessorProcessRank(accessorProcessRank),
  _accessorCommunicatorSize(accessorCommunicatorSize),
  _accessor(),
  _dimensions(0),
  _geometryMode(false),
  _restartMode(false),
  _serverMode(serverMode),
  _clientMode(false),
  _meshIDs(),
  _dataIDs(),
  _exportVTKNeighbors(),
  _m2ns(),
  _participants(),
  _checkpointTimestepInterval(-1),
  _checkpointFileName("precice_checkpoint_" + _accessorName),
  _numberAdvanceCalls(0),
  _requestManager(NULL)
{
  preciceCheck(_accessorProcessRank >= 0, "SolverInterfaceImpl()",
               "Accessor process index has to be >= 0!");
  preciceCheck(_accessorCommunicatorSize >= 0, "SolverInterfaceImpl()",
               "Accessor process size has to be >= 0!");
  preciceCheck(_accessorProcessRank < _accessorCommunicatorSize,
               "SolverInterfaceImpl()",
               "Accessor process index has to be smaller than accessor process "
               << "size (given as " << _accessorProcessRank << ")!");
  precice::utils::Events_Init();

  /* When precice stops abruptly, e.g. an external solver crashes, the 
     SolverInterfaceImpl destructor is never called. Since we still want
     to print the timings, we install the signal handler here. */
  signal(SIGSEGV, precice::utils::EventRegistry::signal_handler);
  signal(SIGABRT, precice::utils::EventRegistry::signal_handler);
  signal(SIGTERM, precice::utils::EventRegistry::signal_handler);
}

SolverInterfaceImpl:: ~SolverInterfaceImpl()
{
  if (_requestManager != NULL){
    delete _requestManager;
  }
  precice::utils::Events_Finalize();
  if (not precice::utils::MasterSlave::_slaveMode) {
    precice::utils::EventRegistry r;
    r.print();
    r.print("EventTimings.log", true);
  }
}

void SolverInterfaceImpl:: configure
(
  const std::string& configurationFileName )
{
  typedef tarch::logging::CommandLineLogger Logger;
  // By default, debugging is turned on with a filter list entry. This removes
  // entry and turns off all debug messages until configuration.
  Logger::getInstance().clearFilterList();
  Logger::FilterListEntry filter("", true); // All off
  Logger::getInstance().addFilterListEntry(filter);

  preciceTrace1("configure()", configurationFileName );
  mesh::Mesh::resetGeometryIDsGlobally();
  mesh::Data::resetDataCount();
  Participant::resetParticipantCount();

  config::Configuration config;
  utils::configure(config.getXMLTag(), configurationFileName);
  //preciceCheck ( config.isValid(), "configure()", "Invalid configuration file!" );

  const config::LogFilterConfiguration& logFilterConfig =
      config.getLogFilterConfiguration();
  Logger::getInstance().clearFilterList();
  Logger::getInstance().addFilterListEntries(logFilterConfig.getFilterList());

  const config::LogOutputFormatConfiguration& logFormatConfig =
      config.getLogFormatConfiguration();
  Logger::getInstance().setLogFormat(
      logFormatConfig.getLogColumnSeparator(),
      logFormatConfig.getLogTimeStamp(),
      logFormatConfig.getLogTimeStampHumanReadable(),
      logFormatConfig.getLogMachineName(),
      logFormatConfig.getLogMessageType(),
      logFormatConfig.getLogTrace(),
      "");
  configure(config.getSolverInterfaceConfiguration());
}

void SolverInterfaceImpl:: configure
(
  const config::SolverInterfaceConfiguration& config )
{
  preciceTrace("configure()");
  _dimensions = config.getDimensions();
  _geometryMode = config.isGeometryMode ();
  _restartMode = config.isRestartMode ();
  _accessor = determineAccessingParticipant(config);

  preciceCheck(not (_accessor->useServer() && _accessor->useMaster()),
                     "configure()", "You cannot use a server and a master.");
  preciceCheck(not (_restartMode && _accessor->useMaster()),"configure()",
                      "To restart while using a master is not yet supported");

  _clientMode = (not _serverMode) && _accessor->useServer();

  if(_accessor->useMaster()){
    utils::MasterSlave::configure(_accessorProcessRank, _accessorCommunicatorSize);
  }

  _participants = config.getParticipantConfiguration()->getParticipants();
  configureM2Ns(config.getM2NConfiguration());

  if (_serverMode){
    preciceInfo("configure()", "[PRECICE] Run in server mode");
  }
  if (_clientMode){
    if(_accessorProcessRank==0){
      preciceInfo("configure()", "[PRECICE] Run in client mode");
    }
  }

  if (_geometryMode){
    preciceInfo("configure()", "[PRECICE] Run in geometry mode");
    preciceCheck(_participants.size() == 1, "configure()",
                 "Only one participant can be defined in geometry mode!");
    configureSolverGeometries(config.getM2NConfiguration());
  }
  else if (not _clientMode){
    preciceInfo("configure()", "[PRECICE] Run in coupling mode");
    preciceCheck(_participants.size() > 1,
                 "configure()", "At least two participants need to be defined!");
    configureSolverGeometries(config.getM2NConfiguration());
  }

  // Set coupling scheme. In geometry mode, an uncoupled scheme is automatically
  // created.
  cplscheme::PtrCouplingSchemeConfiguration cplSchemeConfig =
      config.getCouplingSchemeConfiguration();
  _couplingScheme = cplSchemeConfig->getCouplingScheme(_accessorName);

  if (_restartMode){
    _couplingScheme->requireAction(constants::actionReadSimulationCheckpoint());
  }

  if (_serverMode || _clientMode){
    com::PtrCommunication com = _accessor->getClientServerCommunication();
    assertion(com.get() != NULL);
    _requestManager = new RequestManager(_geometryMode, *this, com, _couplingScheme);
  }

  // Add meshIDs, data IDs, and spacetrees
  for (MeshContext* meshContext : _accessor->usedMeshContexts()) {
    const mesh::PtrMesh& mesh = meshContext->mesh;
    for (std::pair<std::string,int> nameID : mesh->getNameIDPairs()) {
      assertion(not utils::contained(nameID.first, _meshIDs));
      _meshIDs[nameID.first] = nameID.second;
    }
    assertion(_dataIDs.find(mesh->getID())==_dataIDs.end());
    _dataIDs[mesh->getID()] = std::map<std::string,int>();
    assertion(_dataIDs.find(mesh->getID())!=_dataIDs.end());
    for (const mesh::PtrData& data : mesh->data()) {
      assertion(_dataIDs[mesh->getID()].find(data->getName())==_dataIDs[mesh->getID()].end());
      _dataIDs[mesh->getID()][data->getName()] = data->getID();
    }
    std::string meshName = mesh->getName();
    mesh::PtrMeshConfiguration meshConfig = config.getMeshConfiguration();
    spacetree::PtrSpacetreeConfiguration spacetreeConfig = config.getSpacetreeConfiguration();
    if (meshConfig->doesMeshUseSpacetree(meshName)){
      std::string spacetreeName = meshConfig->getSpacetreeName(meshName);
      meshContext->spacetree = spacetreeConfig->getSpacetree(spacetreeName);
    }
  }

  // Setup communication to server
  if (_clientMode){
    initializeClientServerCommunication();
  }
  if (utils::MasterSlave::_masterMode || utils::MasterSlave::_slaveMode){
    initializeMasterSlaveCommunication();
  }
}

double SolverInterfaceImpl:: initialize()
{
  preciceTrace("initialize()");
  Event e(__func__);
# ifndef PRECICE_NO_PETSC
  PetscBool petscIsInitialized;
  PetscInitialized(&petscIsInitialized);
  if (not petscIsInitialized) {
    // Initialize Petsc if it has not already been initialized in Parallel.cpp using the precice executable.
    // This makes it possible to pass command line arguments that are consumed by Petsc when using the executable.
    PetscInitializeNoArguments();
  }
# endif

  if (_clientMode){
    preciceDebug("Request perform initializations");
    _requestManager->requestInitialize();
  }
  else {
    // Setup communication
    if (not _geometryMode){
      typedef std::map<std::string,M2NWrap>::value_type M2NPair;
      preciceInfo("initialize()", "Setting up master communication to coupling partner/s " );
      for (M2NPair& m2nPair : _m2ns) {
        m2n::PtrM2N& m2n = m2nPair.second.m2n;
        std::string localName = _accessorName;
        if (_serverMode) localName += "Server";
        std::string remoteName(m2nPair.first);
        preciceCheck(m2n.get() != NULL, "initialize()",
                     "M2N communication from " << localName << " to participant "
                     << remoteName << " could not be created! Check compile "
                     "flags used!");
        if (m2nPair.second.isRequesting){
          m2n->requestMasterConnection(remoteName, localName);
        }
        else {
          m2n->acceptMasterConnection(localName, remoteName);
        }
      }
      preciceInfo("initialize()", "Coupling partner/s are connected " );
    }

    preciceDebug("Perform initializations");
    // sort MeshContexts, provided needs to come first, and all communicated meshes must have the same order
    // on all participants
    std::sort (_accessor->usedMeshContexts().begin(), _accessor->usedMeshContexts().end(),
        []( MeshContext* lhs, const MeshContext* rhs) -> bool
        {
          if(lhs->provideMesh && not rhs->provideMesh){
            return true;
          }
          if(not lhs->provideMesh && rhs->provideMesh){
            return false;
          }
          return lhs->mesh->getName() < rhs->mesh->getName();
        } );

    for (MeshContext* meshContext : _accessor->usedMeshContexts()){
      createMeshContext(*meshContext);
    }

    if(utils::MasterSlave::_masterMode || utils::MasterSlave::_slaveMode){
      typedef std::map<std::string,M2NWrap>::value_type M2NPair;
      preciceInfo("initialize()", "Setting up slaves communication to coupling partner/s " );
      foreach (M2NPair& m2nPair, _m2ns){
        m2n::PtrM2N& m2n = m2nPair.second.m2n;
        std::string localName = _accessorName;
        std::string remoteName(m2nPair.first);
        preciceCheck(m2n.get() != NULL, "initialize()",
                     "Communication from " << localName << " to participant "
                     << remoteName << " could not be created! Check compile "
                     "flags used!");
        if (m2nPair.second.isRequesting){
          m2n->requestSlavesConnection(remoteName, localName);
        }
        else {
          m2n->acceptSlavesConnection(localName, remoteName);
        }
      }
    }

    std::set<action::Action::Timing> timings;
    double dt = 0.0;

    for (PtrWatchPoint& watchPoint : _accessor->watchPoints()){
      watchPoint->initialize();
    }

    // Initialize coupling state
    double time = 0.0;
    int timestep = 1;

    if (_restartMode){
      preciceInfo("initialize()", "Reading simulation state for restart");
      io::SimulationStateIO stateIO(_checkpointFileName + "_simstate.txt");
      stateIO.readState(time, timestep, _numberAdvanceCalls);
    }

    _couplingScheme->initialize(time, timestep);

    if (_restartMode){
      preciceInfo("initialize()", "Reading coupling scheme state for restart");
      //io::TXTReader txtReader(_checkpointFileName + "_cplscheme.txt");
      _couplingScheme->importState(_checkpointFileName);
    }

    dt = _couplingScheme->getNextTimestepMaxLength();

    timings.insert(action::Action::ALWAYS_POST);

    if (_couplingScheme->hasDataBeenExchanged()){
      timings.insert(action::Action::ON_EXCHANGE_POST);
      mapReadData();
    }

    performDataActions(timings, 0.0, 0.0, 0.0, dt);

    if(not utils::MasterSlave::_slaveMode){ //TODO not yet supported
      preciceDebug("Plot output...");
      for (const io::ExportContext& context : _accessor->exportContexts()){
        if (context.timestepInterval != -1){
          std::ostringstream suffix;
          suffix << _accessorName << ".init";
          exportMesh(suffix.str());
          if (context.triggerSolverPlot){
            _couplingScheme->requireAction(constants::actionPlotOutput());
          }
        }
      }
    }
    preciceInfo("initialize()", _couplingScheme->printCouplingState());
  }
  return _couplingScheme->getNextTimestepMaxLength();
}

void SolverInterfaceImpl:: initializeData ()
{
  preciceTrace("initializeData()" );
  Event e(__func__);
  preciceCheck(_couplingScheme->isInitialized(), "initializeData()",
               "initialize() has to be called before initializeData()");
  if (not _geometryMode){
    if (_clientMode){
      _requestManager->requestInitialzeData();
    }
    else {
      mapWrittenData();
      _couplingScheme->initializeData();
      double dt = _couplingScheme->getNextTimestepMaxLength();
      std::set<action::Action::Timing> timings;
      if (_couplingScheme->hasDataBeenExchanged()){
        timings.insert(action::Action::ON_EXCHANGE_POST);
        mapReadData();
      }
      performDataActions(timings, 0.0, 0.0, 0.0, dt);
      resetWrittenData();
    }
  }
}

double SolverInterfaceImpl:: advance
(
  double computedTimestepLength )
{
  preciceTrace1("advance()", computedTimestepLength);
  Event e(__func__);
  preciceCheck(_couplingScheme->isInitialized(), "advance()",
               "initialize() has to be called before advance()");
  _numberAdvanceCalls++;
  if (_clientMode){
    _requestManager->requestAdvance(computedTimestepLength);
  }
  else {

    if(utils::MasterSlave::_masterMode || utils::MasterSlave::_slaveMode){
      syncTimestep(computedTimestepLength);
    }

    double timestepLength = 0.0; // Length of (full) current dt
    double timestepPart = 0.0;   // Length of computed part of (full) curr. dt
    double time = 0.0;


    // Update the coupling scheme time state. Necessary to get correct remainder.
    _couplingScheme->addComputedTime(computedTimestepLength);

    if (_geometryMode){
      timestepLength = computedTimestepLength;
      timestepPart = computedTimestepLength;
    }
    else {
      //double timestepLength = 0.0;
      if (_couplingScheme->hasTimestepLength()){
        timestepLength = _couplingScheme->getTimestepLength();
      }
      else {
        timestepLength = computedTimestepLength;
      }
      timestepPart = timestepLength - _couplingScheme->getThisTimestepRemainder();
    }
    time = _couplingScheme->getTime();


    mapWrittenData();

    std::set<action::Action::Timing> timings;

    timings.insert(action::Action::ALWAYS_PRIOR);
    if (_couplingScheme->willDataBeExchanged(0.0)){
      timings.insert(action::Action::ON_EXCHANGE_PRIOR);
    }
    performDataActions(timings, time, computedTimestepLength, timestepPart, timestepLength);

    preciceDebug("Advancing coupling scheme");
    _couplingScheme->advance();

    timings.clear();
    timings.insert(action::Action::ALWAYS_POST);
    if (_couplingScheme->hasDataBeenExchanged()){
      timings.insert(action::Action::ON_EXCHANGE_POST);
    }
    if (_couplingScheme->isCouplingTimestepComplete()){
      timings.insert(action::Action::ON_TIMESTEP_COMPLETE_POST);
    }
    performDataActions(timings, time, computedTimestepLength, timestepPart, timestepLength);

    mapReadData();

    preciceInfo("advance()", _couplingScheme->printCouplingState());

    handleExports();

    resetWrittenData();

  }
  return _couplingScheme->getNextTimestepMaxLength();
}

void SolverInterfaceImpl:: finalize()
{
  preciceTrace("finalize()");
  preciceCheck(_couplingScheme->isInitialized(), "finalize()",
               "initialize() has to be called before finalize()");
  _couplingScheme->finalize();
  _couplingScheme.reset();

  if (_clientMode){
    _requestManager->requestFinalize();
    _accessor->getClientServerCommunication()->closeConnection();
  }
  else {
    for (const io::ExportContext& context : _accessor->exportContexts()){
      if ( context.timestepInterval != -1 ){
        std::ostringstream suffix;
        suffix << _accessorName << ".final";
        exportMesh ( suffix.str() );
        if ( context.triggerSolverPlot ) {
          _couplingScheme->requireAction ( constants::actionPlotOutput() );
        }
      }
    }
<<<<<<< HEAD
    // Apply some final ping-pong to synch solver that run e.g. with a uni-directional coupling only
    // afterwards close connections
    typedef std::map<std::string,Communication>::iterator PairIter;
    std::string ping = "ping";
    std::string pong = "pong";
    foriter ( PairIter, iter, _communications ){
      if(iter->second.isRequesting){
        iter->second.communication->startSendPackage(0);
        iter->second.communication->sendMaster(ping,0);
        iter->second.communication->finishSendPackage();
        std::string receive = "init";
        iter->second.communication->startReceivePackage(0);
        iter->second.communication->receiveMaster(receive,0);
        iter->second.communication->finishReceivePackage();
        assertion(receive==pong);
      }
      else{
        std::string receive = "init";
        iter->second.communication->startReceivePackage(0);
        iter->second.communication->receiveMaster(receive,0);
        iter->second.communication->finishReceivePackage();
        assertion(receive==ping);
        iter->second.communication->startSendPackage(0);
        iter->second.communication->sendMaster(pong,0);
        iter->second.communication->finishSendPackage();
      }
      iter->second.communication->closeConnection();
=======
    typedef std::map<std::string,M2NWrap>::iterator PairIter;
    foriter ( PairIter, iter, _m2ns ){
      iter->second.m2n->closeConnection();
>>>>>>> 61e6c97f
    }
  }
  if(utils::MasterSlave::_slaveMode || utils::MasterSlave::_masterMode){
    _accessor->getMasterSlaveCommunication()->closeConnection();
  }

  utils::Parallel::finalize();
}

int SolverInterfaceImpl:: getDimensions() const
{
  preciceTrace1 ( "getDimensions()", _dimensions );
  return _dimensions;
}

bool SolverInterfaceImpl:: isCouplingOngoing()
{
  preciceTrace ( "isCouplingOngoing()" );
  return _couplingScheme->isCouplingOngoing();
}

bool SolverInterfaceImpl:: isReadDataAvailable()
{
  preciceTrace ( "isReadDataAvailable()" );
  return _couplingScheme->hasDataBeenExchanged();
}

bool SolverInterfaceImpl:: isWriteDataRequired
(
  double computedTimestepLength )
{
  preciceTrace1 ( "isWriteDataRequired()", computedTimestepLength );
  return _couplingScheme->willDataBeExchanged(computedTimestepLength);
}

bool SolverInterfaceImpl:: isTimestepComplete()
{
  preciceTrace ( "isCouplingTimestepComplete()" );
  return _couplingScheme->isCouplingTimestepComplete();
}

bool SolverInterfaceImpl:: isActionRequired
(
  const std::string& action )
{
  preciceTrace2("isActionRequired()", action, _couplingScheme->isActionRequired(action));
  return _couplingScheme->isActionRequired(action);
}

void SolverInterfaceImpl:: fulfilledAction
(
  const std::string& action )
{
  preciceTrace1 ( "fulfilledAction()", action );
  if ( _clientMode ) {
    _requestManager->requestFulfilledAction(action);
  }
  _couplingScheme->performedAction(action);
}

bool SolverInterfaceImpl:: hasMesh
(
  const std::string& meshName ) const
{
  preciceTrace1 ( "hasMesh()", meshName );
  return utils::contained ( meshName, _meshIDs );
}

int SolverInterfaceImpl:: getMeshID
(
  const std::string& meshName )
{
  preciceTrace1 ( "getMeshID()", meshName );
  preciceCheck( utils::contained(meshName, _meshIDs), "getMeshID()",
                "Mesh with name \""<< meshName << "\" is not defined!" );
  return _meshIDs[meshName];
}

std::set<int> SolverInterfaceImpl:: getMeshIDs()
{
  preciceTrace ( "getMeshIDs()" );
  std::set<int> ids;
  for (const impl::MeshContext* context : _accessor->usedMeshContexts()) {
    ids.insert ( context->mesh->getID() );
  }
  return ids;
}

bool SolverInterfaceImpl:: hasData
(
  const std::string& dataName, int meshID )
{
  preciceTrace2 ( "hasData()", dataName, meshID );
  preciceCheck ( _dataIDs.find(meshID)!=_dataIDs.end(), "hasData()",
                   "No mesh with meshID \"" << meshID << "\" is defined");
  std::map<std::string,int>& sub_dataIDs =  _dataIDs[meshID];
  return sub_dataIDs.find(dataName)!= sub_dataIDs.end();
}

int SolverInterfaceImpl:: getDataID
(
  const std::string& dataName, int meshID )
{
  preciceTrace2 ( "getDataID()", dataName, meshID );
  preciceCheck ( hasData(dataName, meshID), "getDataID()",
                 "Data with name \"" << dataName << "\" is not defined on mesh with ID \""
                 << meshID << "\".");
  return _dataIDs[meshID][dataName];
}

int SolverInterfaceImpl:: inquirePosition
(
  const double*        point,
  const std::set<int>& meshIDs )
{
  preciceTrace2 ( "inquirePosition()", point, meshIDs.size() );
  using namespace precice::constants;
  int pos = positionOutsideOfGeometry();
  utils::DynVector searchPoint(_dimensions);
  for (int dim=0; dim<_dimensions; dim++) searchPoint[dim] = point[dim];
  if (_clientMode){
    pos = _requestManager->requestInquirePosition(searchPoint, meshIDs);
  }
  else {
    typedef spacetree::Spacetree Spacetree;
    std::vector<int> markedContexts(_accessor->usedMeshContexts().size());
    selectInquiryMeshIDs(meshIDs, markedContexts);
    for (int i=0; i < (int)markedContexts.size(); i++){
      MeshContext* meshContext = _accessor->usedMeshContexts()[i];
      if (markedContexts[i] == markedSkip()){
        preciceDebug("Skipping mesh " << meshContext->mesh->getName());
        continue;
      }
      int tempPos = -1;
      if (markedContexts[i] == markedQuerySpacetree()){
        assertion(meshContext->spacetree.use_count() > 0);
        tempPos = meshContext->spacetree->searchPosition(searchPoint);
      }
      else {
        assertion1(markedContexts[i] == markedQueryDirectly(), markedContexts[i]);
        query::FindClosest findClosest(searchPoint);
        findClosest(*(meshContext->mesh));
        assertion(findClosest.hasFound());
        tempPos = positionOnGeometry();
        if (tarch::la::greater(findClosest.getClosest().distance, 0.0)){
          tempPos = positionOutsideOfGeometry();
        }
        else if (tarch::la::greater(0.0, findClosest.getClosest().distance)){
          tempPos = positionInsideOfGeometry();
        }
      }

      // Union logic for multiple geometries:
      if (pos != positionInsideOfGeometry()){
        if (tempPos == positionOutsideOfGeometry()){
          if (pos != positionOnGeometry()){
            pos = tempPos; // set outside of geometry
          }
        }
        else {
          pos = tempPos; // set inside or on geometry
        }
      }
    }
  }
  preciceDebug("Return position = " << pos);
  return pos;
}

ClosestMesh SolverInterfaceImpl:: inquireClosestMesh
(
  const double*        point,
  const std::set<int>& meshIDs )
{
  preciceTrace1("inquireClosestMesh()", point);
  ClosestMesh closestMesh(_dimensions);
  utils::DynVector searchPoint(_dimensions);
  for (int dim=0; dim < _dimensions; dim++){
    searchPoint[dim] = point[dim];
  }
  if (_clientMode){
    _requestManager->requestInquireClosestMesh(searchPoint, meshIDs, closestMesh);
  }
  else {
    using namespace precice::constants;
    std::vector<int> markedContexts(_accessor->usedMeshContexts().size());
    selectInquiryMeshIDs(meshIDs, markedContexts);
    closestMesh.setPosition(positionOutsideOfGeometry());
    //foreach (MeshContext& meshContext, _accessor->usedMeshContexts()){
    for (int i=0; i < (int)markedContexts.size(); i++){
      MeshContext* meshContext = _accessor->usedMeshContexts()[i];
      if (markedContexts[i] == markedSkip()){
        preciceDebug("Skipping mesh " << meshContext->mesh->getName());
        continue;
      }
      query::FindClosest findClosest(searchPoint);
      if (markedContexts[i] == markedQuerySpacetree()){
        assertion(meshContext->spacetree.get() != NULL);
        meshContext->spacetree->searchDistance(findClosest);
      }
      else {
        assertion1(markedContexts[i] == markedQueryDirectly(), markedContexts[i]);
        findClosest(*(meshContext->mesh));
      }
      assertion(findClosest.hasFound());
      const query::ClosestElement& element = findClosest.getClosest();
      if ( element.distance > tarch::la::NUMERICAL_ZERO_DIFFERENCE &&
           closestMesh.position() == positionOutsideOfGeometry() )
      {
        if ( closestMesh.distance() > element.distance ) {
          closestMesh.setDistanceVector ( tarch::la::raw(element.vectorToElement) );
          closestMesh.meshIDs() = element.meshIDs;
        }
      }
      else if ( element.distance < - tarch::la::NUMERICAL_ZERO_DIFFERENCE ) {
        closestMesh.setPosition ( positionInsideOfGeometry() );
        if ( closestMesh.distance() > std::abs(element.distance) ) {
          closestMesh.setDistanceVector ( tarch::la::raw(element.vectorToElement) );
          closestMesh.meshIDs() = element.meshIDs;
        }
      }
      else if ( closestMesh.position() != positionInsideOfGeometry() ){
        closestMesh.setPosition ( positionOnGeometry() );
        closestMesh.setDistanceVector ( tarch::la::raw(element.vectorToElement) );
        closestMesh.meshIDs() = element.meshIDs;
      }
      //if ( _accessor->exportContext().plotNeighbors ){
      //  _exportVTKNeighbors.addNeighbors ( searchPoint, element );
      //}
    }
  }
  return closestMesh;
}

VoxelPosition SolverInterfaceImpl:: inquireVoxelPosition
(
  const double*        voxelCenter,
  const double*        voxelHalflengths,
  bool                 includeBoundaries,
  const std::set<int>& meshIDs )
{
  preciceTrace4("inquireVoxelPosition()", voxelCenter, voxelHalflengths,
                includeBoundaries, meshIDs.size());

  using namespace precice::constants;
  utils::DynVector center(_dimensions);
  utils::DynVector halflengths(_dimensions);
  for (int dim=0; dim < _dimensions; dim++){
    center[dim] = voxelCenter[dim];
    halflengths[dim] = voxelHalflengths[dim];
  }
  preciceDebug("center = " << center << ", h = " << halflengths);

  if (_clientMode){
    VoxelPosition pos;
    _requestManager->requestInquireVoxelPosition(center, halflengths, includeBoundaries, meshIDs, pos);
    return pos;
  }
  typedef spacetree::Spacetree Spacetree;
  query::FindVoxelContent::BoundaryInclusion boundaryInclude;
  boundaryInclude = includeBoundaries
                    ? query::FindVoxelContent::INCLUDE_BOUNDARY
                    : query::FindVoxelContent::EXCLUDE_BOUNDARY;

  //VoxelPosition voxelPosition;
  int pos = positionOutsideOfGeometry();
  //mesh::Group* content = new mesh::Group();
  std::vector<int> containedMeshIDs;
//  foreach (MeshContext& meshContext, _accessor->usedMeshContexts()){
//    bool skip = not utils::contained(meshContext.mesh->getID(), meshIDs);
//    skip &= not meshIDs.empty();
//    if (skip){
//      preciceDebug("Skipping mesh " << meshContext.mesh->getName());
//      continue;
//    }

  std::vector<int> markedContexts(_accessor->usedMeshContexts().size());
  selectInquiryMeshIDs(meshIDs, markedContexts);
    //foreach (MeshContext& meshContext, _accessor->usedMeshContexts()){
  for (int i=0; i < (int)markedContexts.size(); i++){
    MeshContext* meshContext = _accessor->usedMeshContexts()[i];
    if (markedContexts[i] == markedSkip()){
      preciceDebug("Skipping mesh " << meshContext->mesh->getName());
      continue;
    }
    preciceDebug("Query mesh \"" << meshContext->mesh->getName() << "\" with "
                 << meshContext->mesh->vertices().size() << " vertices");
    int oldPos = pos;
    query::FindVoxelContent findVoxel(center, halflengths, boundaryInclude);
    if (markedContexts[i] == markedQuerySpacetree()){
      assertion(meshContext->spacetree.get() != NULL);
      preciceDebug("Use spacetree for query");
      // Query first including voxel boundaries. This enables to directly
      // use cached information of spacetree cells, that do also include
      // objects on boundaries.
      pos = meshContext->spacetree->searchContent(findVoxel);

      // MERGING DISABLED!!!! CONTENT MIGHT CONTAIN DUPLICATED ELEMENTS
//      if (not findVoxel.content().empty()){
//        preciceDebug ( "Merging found content of size = " << findVoxel.content().size() );
//        mesh::Merge mergeContent;
//        mergeContent ( findVoxel.content() );
//        //findContent.content() = mergeContent.content();
//        preciceDebug ( "Merged size = " << mergeContent.content().size() );
//        content->add ( mergeContent.content() );
//      }
      //content->add(findVoxel.content());

//      if ( pos == Spacetree::ON_GEOMETRY ) {
//        query::FindVoxelContent findVoxel ( inquiryCenter, halfLengthVoxel,
//            query::FindVoxelContent::EXCLUDE_BOUNDARY );
//        findVoxel ( findVoxelInclude.content() );
//        if ( ! findVoxel.content().empty() ) {
//          content->add ( findVoxel.content() );
//        }
//      }
    }
    // The mesh does not have a spacetree
    else {
      preciceDebug("Query mesh directly");
      assertion1(markedContexts[i] == markedQueryDirectly(), markedContexts[i]);
      //query::FindVoxelContent findVoxel(center, halflengths, boundaryInclude);
      findVoxel(*meshContext->mesh);
      // If the voxel does have content
      if (not findVoxel.content().empty()){
        pos = positionOnGeometry();
        //content->add ( findVoxel.content() );
      }
      // If the voxel is empty and not inside for any other checked geometry
      else if (oldPos != positionInsideOfGeometry()){
        //preciceDebug("Query found no objects and oldpos isnt't inside");
        query::FindClosest findClosest(center);
        findClosest(*(meshContext->mesh));
        assertion(findClosest.hasFound());
        const query::ClosestElement& closest = findClosest.getClosest();
        pos = closest.distance > 0 ? positionOutsideOfGeometry()
                                   : positionInsideOfGeometry();
      }
    }

    // Retrieve mesh IDs of contained elements
    if (not findVoxel.content().empty()){
      int geoID = mesh::PropertyContainer::INDEX_GEOMETRY_ID;
      std::vector<int> tempIDs;
      std::set<int> uniqueIDs;
      for (mesh::Vertex& vertex : findVoxel.content().vertices()) {
        vertex.getProperties(geoID, tempIDs);
        for (int id : tempIDs) {
          uniqueIDs.insert(id);
        }
        tempIDs.clear();
      }
      for (mesh::Edge& edge : findVoxel.content().edges()) {
        edge.getProperties(geoID, tempIDs);
        for (int id : tempIDs) {
          uniqueIDs.insert(id);
        }
        tempIDs.clear();
      }
      for (mesh::Triangle& triangle : findVoxel.content().triangles()) {
        triangle.getProperties(geoID, tempIDs);
        for (int id : tempIDs) {
          uniqueIDs.insert(id);
        }
        tempIDs.clear();
      }
      preciceDebug("Query found objects, ids.size = " << uniqueIDs.size());
      for (int id : uniqueIDs) {
        if (not utils::contained(id, containedMeshIDs)){
          containedMeshIDs.push_back(id);
        }
      }
    }

    if (oldPos == positionInsideOfGeometry()){
      preciceDebug("Since oldpos is inside, reset to inside");
      pos = positionInsideOfGeometry();
    }
    else if ((oldPos == positionOnGeometry())
             && (pos == positionOutsideOfGeometry()))
    {
      preciceDebug ( "Since old pos is on and pos is outside, reset to on" );
      pos = positionOnGeometry();
    }
    preciceDebug("pos = " << pos);
  }
  preciceDebug("Return voxel position = " << pos << ", ids.size = " << containedMeshIDs.size());
  return VoxelPosition(pos, containedMeshIDs);
}


int SolverInterfaceImpl:: getMeshVertexSize
(
  int meshID )
{
  preciceTrace1("getMeshVertexSize()", meshID);
  int size = 0;
  if (_clientMode){
    size = _requestManager->requestGetMeshVertexSize(meshID);
  }
  else {
    MeshContext& context = _accessor->meshContext(meshID);
    assertion(context.mesh.get() != NULL);
    size = context.mesh->vertices().size();
  }
  preciceDebug("return " << size);
  return size;
}

void SolverInterfaceImpl:: resetMesh
(
  int meshID )
{
  preciceTrace1("resetMesh()", meshID);
  impl::MeshContext& context = _accessor->meshContext(meshID);
  bool hasMapping = context.fromMappingContext.mapping.use_count() > 0
            || context.toMappingContext.mapping.use_count() > 0;
  bool isStationary =
        context.fromMappingContext.timing == mapping::MappingConfiguration::INITIAL &&
  			context.toMappingContext.timing == mapping::MappingConfiguration::INITIAL;

  preciceCheck(!isStationary, "resetMesh()", "A mesh with only initial mappings"
            << " must not be reseted");
  preciceCheck(hasMapping, "resetMesh()", "A mesh with no mappings"
              << " must not be reseted");

  preciceDebug ( "Clear mesh positions for mesh \"" << context.mesh->getName() << "\"" );
  context.mesh->clear ();

}

int SolverInterfaceImpl:: setMeshVertex
(
  int           meshID,
  const double* position )
{
  preciceTrace1 ( "setMeshVertex()", meshID );
  utils::DynVector internalPosition(_dimensions);
  for ( int dim=0; dim < _dimensions; dim++ ){
    internalPosition[dim] = position[dim];
  }
  preciceDebug("Position = " << internalPosition);
  int index = -1;
  if ( _clientMode ){
    index = _requestManager->requestSetMeshVertex ( meshID, internalPosition );
  }
  else {
    MeshContext& context = _accessor->meshContext(meshID);
    mesh::PtrMesh mesh(context.mesh);
    preciceDebug("MeshRequirement: " << context.meshRequirement);
    index = mesh->createVertex(internalPosition).getID();
    mesh->allocateDataValues();
  }
  return index;
}

void SolverInterfaceImpl:: setMeshVertices
(
  int     meshID,
  int     size,
  double* positions,
  int*    ids )
{
  preciceTrace2("setMeshVertices()", meshID, size);
  if (_clientMode){
    _requestManager->requestSetMeshVertices(meshID, size, positions, ids);
  }
  else { //couplingMode
    MeshContext& context = _accessor->meshContext(meshID);
    mesh::PtrMesh mesh(context.mesh);
    utils::DynVector internalPosition(_dimensions);
    preciceDebug("Set positions");
    for (int i=0; i < size; i++){
      for (int dim=0; dim < _dimensions; dim++){
        internalPosition[dim] = positions[i*_dimensions + dim];
      }
      ids[i] = mesh->createVertex(internalPosition).getID();
    }
    mesh->allocateDataValues();
  }
}

void SolverInterfaceImpl:: getMeshVertices
(
  int     meshID,
  size_t  size,
  int*    ids,
  double* positions )
{
  preciceTrace2("getMeshVertices()", meshID, size);
  if (_clientMode){
    _requestManager->requestGetMeshVertices(meshID, size, ids, positions);
  }
  else {
    MeshContext& context = _accessor->meshContext(meshID);
    mesh::PtrMesh mesh(context.mesh);
    utils::DynVector internalPosition(_dimensions);
    preciceDebug("Get positions");
    assertion2(mesh->vertices().size() <= size, mesh->vertices().size(), size);
    for (size_t i=0; i < size; i++){
      size_t id = ids[i];
      assertion2(id < mesh->vertices().size(), mesh->vertices().size(), id);
      internalPosition = mesh->vertices()[id].getCoords();
      for (int dim=0; dim < _dimensions; dim++){
        positions[id*_dimensions + dim] = internalPosition[dim];
      }
    }
  }
}

void SolverInterfaceImpl:: getMeshVertexIDsFromPositions (
  int     meshID,
  size_t  size,
  double* positions,
  int*    ids )
{
  preciceTrace2("getMeshVertexIDsFromPositions()", meshID, size);
  if (_clientMode){
    _requestManager->requestGetMeshVertexIDsFromPositions(meshID, size, positions, ids);
  }
  else {
    MeshContext& context = _accessor->meshContext(meshID);
    mesh::PtrMesh mesh(context.mesh);
    preciceDebug("Get ids");
    utils::DynVector internalPosition(_dimensions);
    utils::DynVector position(_dimensions);
    assertion2(mesh->vertices().size() <= size, mesh->vertices().size(), size);
    for (size_t i=0; i < size; i++){
      for (int dim=0; dim < _dimensions; dim++){
        position[dim] = positions[i*_dimensions+dim];
      }
      size_t j=0;
      for (j=0; j < mesh->vertices().size(); j++){
        internalPosition = mesh->vertices()[j].getCoords();
        if (equals(internalPosition, position)){
          ids[i] = j;
          break;
        }
      }
      preciceCheck(j < mesh->vertices().size(), "getMeshVertexIDsFromPositions()",
                   "Position " << i << "=" << position << " unknown!");
    }
  }
}



int SolverInterfaceImpl:: setMeshEdge
(
  int meshID,
  int firstVertexID,
  int secondVertexID )
{
  preciceTrace3 ( "setMeshEdge()", meshID, firstVertexID, secondVertexID );
  if (_restartMode){
    preciceDebug("Ignoring edge, since restart mode is active");
    return -1;
  }
  if ( _clientMode ){
    return _requestManager->requestSetMeshEdge ( meshID, firstVertexID, secondVertexID );
  }
  else {
    MeshContext& context = _accessor->meshContext(meshID);
    if ( context.meshRequirement == mapping::Mapping::FULL ){
      preciceDebug("Full mesh required.");
      mesh::PtrMesh& mesh = context.mesh;
      assertion1(firstVertexID >= 0, firstVertexID);
      assertion1(secondVertexID >= 0, secondVertexID);
      assertion2(firstVertexID < (int)mesh->vertices().size(),
                 firstVertexID, mesh->vertices().size());
      assertion2(secondVertexID < (int)mesh->vertices().size(),
                 secondVertexID, mesh->vertices().size());
      mesh::Vertex& v0 = mesh->vertices()[firstVertexID];
      mesh::Vertex& v1 = mesh->vertices()[secondVertexID];
      return mesh->createEdge(v0, v1).getID ();
    }
  }
  return -1;
}

void SolverInterfaceImpl:: setMeshTriangle
(
  int meshID,
  int firstEdgeID,
  int secondEdgeID,
  int thirdEdgeID )
{
  preciceTrace4 ( "setMeshTriangle()", meshID, firstEdgeID,
                  secondEdgeID, thirdEdgeID );
  if (_restartMode){
    preciceDebug("Ignoring triangle, since restart mode is active");
    return;
  }
  if ( _clientMode ){
    _requestManager->requestSetMeshTriangle ( meshID, firstEdgeID, secondEdgeID, thirdEdgeID );
  }
  else {
    MeshContext& context = _accessor->meshContext(meshID);
    if ( context.meshRequirement == mapping::Mapping::FULL ){
      mesh::PtrMesh& mesh = context.mesh;
      assertion ( firstEdgeID >= 0 );
      assertion ( secondEdgeID >= 0 );
      assertion ( thirdEdgeID >= 0 );
      assertion ( (int)mesh->edges().size() > firstEdgeID );
      assertion ( (int)mesh->edges().size() > secondEdgeID );
      assertion ( (int)mesh->edges().size() > thirdEdgeID );
      mesh::Edge& e0 = mesh->edges()[firstEdgeID];
      mesh::Edge& e1 = mesh->edges()[secondEdgeID];
      mesh::Edge& e2 = mesh->edges()[thirdEdgeID];
      mesh->createTriangle ( e0, e1, e2 );
    }
  }
}

void SolverInterfaceImpl:: setMeshTriangleWithEdges
(
  int meshID,
  int firstVertexID,
  int secondVertexID,
  int thirdVertexID )
{
  preciceTrace4("setMeshTriangleWithEdges()", meshID, firstVertexID,
                secondVertexID, thirdVertexID);
  if (_clientMode){
    _requestManager->requestSetMeshTriangleWithEdges(meshID,
                                                     firstVertexID,
                                                     secondVertexID,
                                                     thirdVertexID);
    return;
  }
  MeshContext& context = _accessor->meshContext(meshID);
  if (context.meshRequirement == mapping::Mapping::FULL){
    mesh::PtrMesh& mesh = context.mesh;
    assertion1(firstVertexID >= 0, firstVertexID);
    assertion1(secondVertexID >= 0, secondVertexID);
    assertion1(thirdVertexID >= 0, thirdVertexID);
    assertion2((int)mesh->vertices().size() > firstVertexID,
                mesh->vertices().size(), firstVertexID);
    assertion2((int)mesh->vertices().size() > secondVertexID,
                mesh->vertices().size(), secondVertexID);
    assertion2((int)mesh->vertices().size() > thirdVertexID,
                 mesh->vertices().size(), thirdVertexID);
    mesh::Vertex* vertices[3];
    vertices[0] = &mesh->vertices()[firstVertexID];
    vertices[1] = &mesh->vertices()[secondVertexID];
    vertices[2] = &mesh->vertices()[thirdVertexID];
    mesh::Edge* edges[3];
    edges[0] = NULL;
    edges[1] = NULL;
    edges[2] = NULL;
    for (mesh::Edge& edge : mesh->edges()) {
      // Check edge 0
      bool foundEdge = edge.vertex(0).getID() == vertices[0]->getID();
      foundEdge &= edge.vertex(1).getID() == vertices[1]->getID();
      if (foundEdge){
        edges[0] = &edge;
        continue;
      }
      foundEdge = edge.vertex(0).getID() == vertices[1]->getID();
      foundEdge &= edge.vertex(1).getID() == vertices[0]->getID();
      if (foundEdge){
        edges[0] = &edge;
        continue;
      }

      // Check edge 1
      foundEdge = edge.vertex(0).getID() == vertices[1]->getID();
      foundEdge &= edge.vertex(1).getID() == vertices[2]->getID();
      if (foundEdge){
        edges[1] = &edge;
        continue;
      }
      foundEdge = edge.vertex(0).getID() == vertices[2]->getID();
      foundEdge &= edge.vertex(1).getID() == vertices[1]->getID();
      if (foundEdge){
        edges[1] = &edge;
        continue;
      }

      // Check edge 2
      foundEdge = edge.vertex(0).getID() == vertices[2]->getID();
      foundEdge &= edge.vertex(1).getID() == vertices[0]->getID();
      if (foundEdge){
        edges[2] = &edge;
        continue;
      }
      foundEdge = edge.vertex(0).getID() == vertices[0]->getID();
      foundEdge &= edge.vertex(1).getID() == vertices[2]->getID();
      if (foundEdge){
        edges[2] = &edge;
        continue;
      }
    }
    // Create missing edges
    if (edges[0] == NULL){
      edges[0] = & mesh->createEdge(*vertices[0], *vertices[1]);
    }
    if (edges[1] == NULL){
      edges[1] = & mesh->createEdge(*vertices[1], *vertices[2]);
    }
    if (edges[2] == NULL){
      edges[2] = & mesh->createEdge(*vertices[2], *vertices[0]);
    }

    mesh->createTriangle(*edges[0], *edges[1], *edges[2]);
  }
}

void SolverInterfaceImpl:: setMeshQuad
(
  int meshID,
  int firstEdgeID,
  int secondEdgeID,
  int thirdEdgeID,
  int fourthEdgeID )
{
  preciceTrace5("setMeshQuad()", meshID, firstEdgeID, secondEdgeID, thirdEdgeID,
                fourthEdgeID);
  if (_restartMode){
    preciceDebug("Ignoring quad, since restart mode is active");
    return;
  }
  if (_clientMode){
    _requestManager->requestSetMeshQuad(meshID, firstEdgeID, secondEdgeID,
                                        thirdEdgeID, fourthEdgeID);
  }
  else {
    MeshContext& context = _accessor->meshContext(meshID);
    if (context.meshRequirement == mapping::Mapping::FULL){
      mesh::PtrMesh& mesh = context.mesh;
      assertion(firstEdgeID >= 0);
      assertion(secondEdgeID >= 0);
      assertion(thirdEdgeID >= 0);
      assertion(fourthEdgeID >= 0);
      assertion((int)mesh->edges().size() > firstEdgeID);
      assertion((int)mesh->edges().size() > secondEdgeID);
      assertion((int)mesh->edges().size() > thirdEdgeID);
      assertion((int)mesh->quads().size() > fourthEdgeID);
      mesh::Edge& e0 = mesh->edges()[firstEdgeID];
      mesh::Edge& e1 = mesh->edges()[secondEdgeID];
      mesh::Edge& e2 = mesh->edges()[thirdEdgeID];
      mesh::Edge& e3 = mesh->edges()[fourthEdgeID];
      mesh->createQuad(e0, e1, e2, e3);
    }
  }
}

void SolverInterfaceImpl:: setMeshQuadWithEdges
(
  int meshID,
  int firstVertexID,
  int secondVertexID,
  int thirdVertexID,
  int fourthVertexID )
{
  preciceTrace5("setMeshQuadWithEdges()", meshID, firstVertexID,
                secondVertexID, thirdVertexID, fourthVertexID);
  if (_clientMode){
    _requestManager->requestSetMeshQuadWithEdges(
        meshID, firstVertexID, secondVertexID, thirdVertexID, fourthVertexID);
    return;
  }
  MeshContext& context = _accessor->meshContext(meshID);
  if (context.meshRequirement == mapping::Mapping::FULL){
    mesh::PtrMesh& mesh = context.mesh;
    assertion1(firstVertexID >= 0, firstVertexID);
    assertion1(secondVertexID >= 0, secondVertexID);
    assertion1(thirdVertexID >= 0, thirdVertexID);
    assertion1(fourthVertexID >= 0, fourthVertexID);
    assertion2((int)mesh->vertices().size() > firstVertexID,
                 mesh->vertices().size(), firstVertexID);
    assertion2((int)mesh->vertices().size() > secondVertexID,
                 mesh->vertices().size(), secondVertexID);
    assertion2((int)mesh->vertices().size() > thirdVertexID,
                 mesh->vertices().size(), thirdVertexID);
    assertion2((int)mesh->vertices().size() > fourthVertexID,
                 mesh->vertices().size(), fourthVertexID);
    mesh::Vertex* vertices[4];
    vertices[0] = &mesh->vertices()[firstVertexID];
    vertices[1] = &mesh->vertices()[secondVertexID];
    vertices[2] = &mesh->vertices()[thirdVertexID];
    vertices[3] = &mesh->vertices()[fourthVertexID];
    mesh::Edge* edges[4];
    edges[0] = NULL;
    edges[1] = NULL;
    edges[2] = NULL;
    edges[3] = NULL;
    for (mesh::Edge& edge : mesh->edges()) {
      // Check edge 0
      bool foundEdge = edge.vertex(0).getID() == vertices[0]->getID();
      foundEdge &= edge.vertex(1).getID() == vertices[1]->getID();
      if ( foundEdge ){
        edges[0] = &edge;
        continue;
      }
      foundEdge = edge.vertex(0).getID() == vertices[1]->getID();
      foundEdge &= edge.vertex(1).getID() == vertices[0]->getID();
      if (foundEdge){
        edges[0] = &edge;
        continue;
      }

      // Check edge 1
      foundEdge = edge.vertex(0).getID() == vertices[1]->getID();
      foundEdge &= edge.vertex(1).getID() == vertices[2]->getID();
      if ( foundEdge ){
        edges[1] = &edge;
        continue;
      }
      foundEdge = edge.vertex(0).getID() == vertices[2]->getID();
      foundEdge &= edge.vertex(1).getID() == vertices[1]->getID();
      if ( foundEdge ){
        edges[1] = &edge;
        continue;
      }

      // Check edge 2
      foundEdge = edge.vertex(0).getID() == vertices[2]->getID();
      foundEdge &= edge.vertex(1).getID() == vertices[3]->getID();
      if ( foundEdge ){
        edges[2] = &edge;
        continue;
      }
      foundEdge = edge.vertex(0).getID() == vertices[3]->getID();
      foundEdge &= edge.vertex(1).getID() == vertices[2]->getID();
      if ( foundEdge ){
        edges[2] = &edge;
        continue;
      }

      // Check edge 3
      foundEdge = edge.vertex(0).getID() == vertices[3]->getID();
      foundEdge &= edge.vertex(1).getID() == vertices[0]->getID();
      if ( foundEdge ){
        edges[3] = &edge;
        continue;
      }
      foundEdge = edge.vertex(0).getID() == vertices[0]->getID();
      foundEdge &= edge.vertex(1).getID() == vertices[3]->getID();
      if ( foundEdge ){
        edges[3] = &edge;
        continue;
      }
    }
    // Create missing edges
    if (edges[0] == NULL){
      edges[0] = & mesh->createEdge(*vertices[0], *vertices[1]);
    }
    if (edges[1] == NULL){
      edges[1] = & mesh->createEdge(*vertices[1], *vertices[2]);
    }
    if (edges[2] == NULL){
      edges[2] = & mesh->createEdge(*vertices[2], *vertices[3]);
    }
    if (edges[3] == NULL){
      edges[3] = & mesh->createEdge(*vertices[3], *vertices[0]);
    }

    mesh->createQuad(*edges[0], *edges[1], *edges[2], *edges[3]);
  }
}

void SolverInterfaceImpl:: mapWriteDataFrom
(
  int fromMeshID )
{
  preciceTrace1("mapWriteDataFrom(int)", fromMeshID);
  if (_clientMode){
    _requestManager->requestMapWriteDataFrom(fromMeshID);
    return;
  }
  impl::MeshContext& context = _accessor->meshContext(fromMeshID);
  impl::MappingContext& mappingContext = context.fromMappingContext;
  if (mappingContext.mapping.use_count() == 0){
    preciceError("mapWriteDataFrom()", "From mesh \"" << context.mesh->getName()
                   << "\", there is no mapping defined");
    return;
  }
  if (not mappingContext.mapping->hasComputedMapping()){
    preciceDebug("Compute mapping from mesh \"" << context.mesh->getName() << "\"");
    mappingContext.mapping->computeMapping();
  }
  for (impl::DataContext& context : _accessor->writeDataContexts()) {
    if (context.mesh->getID() == fromMeshID){
      int inDataID = context.fromData->getID();
      int outDataID = context.toData->getID();
      assign(context.toData->values()) = 0.0;
      preciceDebug("Map data \"" << context.fromData->getName()
                   << "\" from mesh \"" << context.mesh->getName() << "\"");
      assertion(mappingContext.mapping==context.mappingContext.mapping);
      mappingContext.mapping->map(inDataID, outDataID);
    }
  }
  mappingContext.hasMappedData = true;
}


void SolverInterfaceImpl:: mapReadDataTo
(
  int toMeshID )
{
  preciceTrace1 ("mapReadDataTo(int)", toMeshID);
  if (_clientMode){
    _requestManager->requestMapReadDataTo(toMeshID);
    return;
  }
  impl::MeshContext& context = _accessor->meshContext(toMeshID);
  impl::MappingContext& mappingContext = context.toMappingContext;
  if (mappingContext.mapping.use_count() == 0){
    preciceError("mapReadDataFrom()", "From mesh \"" << context.mesh->getName()
                   << "\", there is no mapping defined!");
    return;
  }
  if (not mappingContext.mapping->hasComputedMapping()){
    preciceDebug("Compute mapping from mesh \"" << context.mesh->getName() << "\"");
    mappingContext.mapping->computeMapping();
  }
  for (impl::DataContext& context : _accessor->readDataContexts()) {
    if (context.mesh->getID() == toMeshID){
      int inDataID = context.fromData->getID();
      int outDataID = context.toData->getID();
      assign(context.toData->values()) = 0.0;
      preciceDebug("Map data \"" << context.fromData->getName()
                   << "\" to mesh \"" << context.mesh->getName() << "\"");
      assertion(mappingContext.mapping==context.mappingContext.mapping);
      mappingContext.mapping->map(inDataID, outDataID);
#     ifdef Debug
      int max = context.toData->values().size();
      std::ostringstream stream;
      for (int i=0; (i < max) && (i < 10); i++){
        stream << context.toData->values()[i] << " ";
      }
      preciceDebug("First mapped values = " << stream.str());
#     endif
    }
  }
  mappingContext.hasMappedData = true;
}

void SolverInterfaceImpl:: writeBlockVectorData
(
  int     fromDataID,
  int     size,
  int*    valueIndices,
  double* values )
{
  preciceTrace2("writeBlockVectorData()", fromDataID, size);
  assertion(valueIndices != NULL);
  assertion(values != NULL);
  if (_clientMode){
    _requestManager->requestWriteBlockVectorData(fromDataID, size, valueIndices, values);
  }
//  else if(_slaveMode){
//      com::PtrCommunication com = _accessor->getMasterSlaveCommunication();
//      com->send(size, 0);
//      com->send(valueIndices, size, 0);
//      com->send(values, size*_dimensions, 0);
//  }
//  else if (_masterMode){
//    preciceCheck(_accessor->isDataUsed(fromDataID), "writeBlockVectorData()",
//                 "You try to write to data that is not defined for " << _accessor->getName());
//    DataContext& context = _accessor->dataContext(fromDataID);
//    assertion(context.toData.get() != NULL);
//    utils::DynVector& valuesInternal = context.fromData->values();
//    for (int i=0; i < size; i++){
//      int offsetInternal = valueIndices[i]*_dimensions;
//      int offset = i*_dimensions;
//      for (int dim=0; dim < _dimensions; dim++){
//        assertion2(offset+dim < valuesInternal.size(),
//                   offset+dim, valuesInternal.size());
//        valuesInternal[offsetInternal + dim] = values[offset + dim];
//      }
//    }
//
//    com::PtrCommunication com = _accessor->getMasterSlaveCommunication();
//    for(int rankSender = 0; rankSender < _accessorCommunicatorSize-1; rankSender++){
//      int slaveSize = -1;
//      com->receive(slaveSize, rankSender);
//      int* slaveIndices = new int[slaveSize];
//      com->receive(slaveIndices, slaveSize, rankSender);
//      double* slaveValues = new double[slaveSize*_dimensions];
//      com->receive(slaveValues, slaveSize*_dimensions, rankSender);
//      for (int i=0; i < slaveSize; i++){
//        int offsetInternal = slaveIndices[i]*_dimensions;
//        int offset = i*_dimensions;
//        for (int dim=0; dim < _dimensions; dim++){
//          assertion2(offset+dim < valuesInternal.size(),
//                     offset+dim, valuesInternal.size());
//          valuesInternal[offsetInternal + dim] = slaveValues[offset + dim];
//        }
//      }
//      delete[] slaveIndices;
//      delete[] slaveValues;
//    }
//
//  }
  else { //couplingMode
    preciceCheck(_accessor->isDataUsed(fromDataID), "writeBlockVectorData()",
                 "You try to write to data that is not defined for " << _accessor->getName());
    DataContext& context = _accessor->dataContext(fromDataID);

    assertion(context.toData.get() != NULL);
    utils::DynVector& valuesInternal = context.fromData->values();
    for (int i=0; i < size; i++){
      int offsetInternal = valueIndices[i]*_dimensions;
      int offset = i*_dimensions;
      for (int dim=0; dim < _dimensions; dim++){
        assertion2(offset+dim < valuesInternal.size(),
                   offset+dim, valuesInternal.size());
        valuesInternal[offsetInternal + dim] = values[offset + dim];
      }
    }
  }
}

void SolverInterfaceImpl:: writeVectorData
(
  int           fromDataID,
  int           valueIndex,
  const double* value )
{
  preciceTrace2 ( "writeVectorData()", fromDataID, valueIndex );
# ifdef Debug
  if (_dimensions == 2) preciceDebug("value = " << tarch::la::wrap<2>(value));
  if (_dimensions == 3) preciceDebug("value = " << tarch::la::wrap<3>(value));
# endif
  preciceCheck ( valueIndex >= -1, "writeVectorData()", "Invalid value index ("
                 << valueIndex << ") when writing vector data!" );
  if (_clientMode){
    utils::DynVector valueCopy(_dimensions);
    for (int dim=0; dim < _dimensions; dim++){
      valueCopy[dim] = value[dim];
    }
    _requestManager->requestWriteVectorData(fromDataID, valueIndex, tarch::la::raw(valueCopy));
  }
  else {
    preciceCheck(_accessor->isDataUsed(fromDataID), "writeVectorData()",
             "You try to write to data that is not defined for " << _accessor->getName());
    DataContext& context = _accessor->dataContext(fromDataID);
    assertion(context.toData.get() != NULL);
    utils::DynVector& values = context.fromData->values();
    assertion1(valueIndex >= 0, valueIndex);
    int offset = valueIndex * _dimensions;
    for (int dim=0; dim < _dimensions; dim++){
      values[offset+dim] = value[dim];
    }

  }
}

void SolverInterfaceImpl:: writeBlockScalarData
(
  int     fromDataID,
  int     size,
  int*    valueIndices,
  double* values )
{
  preciceTrace2("writeBlockScalarData()", fromDataID, size);
  assertion(valueIndices != NULL);
  assertion(values != NULL);
  if (_clientMode){
    _requestManager->requestWriteBlockScalarData(fromDataID, size, valueIndices, values);
  }
  else {
    preciceCheck(_accessor->isDataUsed(fromDataID), "writeBlockScalarData()",
                 "You try to write to data that is not defined for " << _accessor->getName());
    DataContext& context = _accessor->dataContext(fromDataID);
    assertion(context.toData.get() != NULL);
    utils::DynVector& valuesInternal = context.fromData->values();
    for (int i=0; i < size; i++){
      assertion2(i < valuesInternal.size(), i, valuesInternal.size());
      valuesInternal[valueIndices[i]] = values[i];
    }
  }
}

void SolverInterfaceImpl:: writeScalarData
(
  int    fromDataID,
  int    valueIndex,
  double value )
{
  preciceTrace3("writeScalarData()", fromDataID, valueIndex, value );
  preciceCheck(valueIndex >= -1, "writeScalarData()", "Invalid value index ("
               << valueIndex << ") when writing scalar data!");
  if (_clientMode){
    _requestManager->requestWriteScalarData(fromDataID, valueIndex, value);
  }
  else {
    preciceCheck(_accessor->isDataUsed(fromDataID), "writeScalarData()",
                 "You try to write to data that is not defined for " << _accessor->getName());
    DataContext& context = _accessor->dataContext(fromDataID);
    assertion(context.toData.use_count() > 0);
    utils::DynVector& values = context.fromData->values();
    assertion1(valueIndex >= 0, valueIndex);
    values[valueIndex] = value;

  }
}

void SolverInterfaceImpl:: readBlockVectorData
(
  int     toDataID,
  int     size,
  int*    valueIndices,
  double* values )
{
  preciceTrace2("readBlockVectorData()", toDataID, size);
  assertion(valueIndices != NULL);
  assertion(values != NULL);
  if (_clientMode){
    _requestManager->requestReadBlockVectorData(toDataID, size, valueIndices, values);
  }
//  else if(_slaveMode){
//    com::PtrCommunication com = _accessor->getMasterSlaveCommunication();
//    com->send(size, 0);
//    com->send(valueIndices, size, 0);
//    com->receive(values, size*_dimensions, 0);
//  }
//  else if(_masterMode){
//    preciceCheck(_accessor->isDataUsed(toDataID), "readBlockVectorData()",
//                     "You try to read from data that is not defined for " << _accessor->getName());
//    DataContext& context = _accessor->dataContext(toDataID);
//    assertion(context.fromData.get() != NULL);
//    utils::DynVector& valuesInternal = context.toData->values();
//    for (int i=0; i < size; i++){
//      int offsetInternal = valueIndices[i] * _dimensions;
//      int offset = i * _dimensions;
//      for (int dim=0; dim < _dimensions; dim++){
//        assertion2(offsetInternal+dim < valuesInternal.size(),
//                   offsetInternal+dim, valuesInternal.size());
//        values[offset + dim] = valuesInternal[offsetInternal + dim];
//      }
//    }
//
//    com::PtrCommunication com = _accessor->getMasterSlaveCommunication();
//    for(int rankSender = 0; rankSender < _accessorCommunicatorSize-1; rankSender++){
//      int slaveSize = -1;
//      com->receive(slaveSize, rankSender);
//      int* slaveIndices = new int[slaveSize];
//      com->receive(slaveIndices, slaveSize, rankSender);
//      double* slaveValues = new double[slaveSize*_dimensions];
//      for (int i=0; i < slaveSize; i++){
//        int offsetInternal = slaveIndices[i] * _dimensions;
//        int offset = i * _dimensions;
//        for (int dim=0; dim < _dimensions; dim++){
//          assertion2(offsetInternal+dim < valuesInternal.size(),
//                     offsetInternal+dim, valuesInternal.size());
//          slaveValues[offset + dim] = valuesInternal[offsetInternal + dim];
//        }
//      }
//      com->send(slaveValues, slaveSize*_dimensions, rankSender);
//      delete[] slaveIndices;
//      delete[] slaveValues;
//    }
//  }
  else { //couplingMode
    preciceCheck(_accessor->isDataUsed(toDataID), "readBlockVectorData()",
                 "You try to read from data that is not defined for " << _accessor->getName());
    DataContext& context = _accessor->dataContext(toDataID);
    assertion(context.fromData.get() != NULL);
    utils::DynVector& valuesInternal = context.toData->values();
    for (int i=0; i < size; i++){
      int offsetInternal = valueIndices[i] * _dimensions;
      int offset = i * _dimensions;
      for (int dim=0; dim < _dimensions; dim++){
        assertion2(offsetInternal+dim < valuesInternal.size(),
                   offsetInternal+dim, valuesInternal.size());
        values[offset + dim] = valuesInternal[offsetInternal + dim];
      }
    }
  }
}

void SolverInterfaceImpl:: readVectorData
(
  int     toDataID,
  int     valueIndex,
  double* value )
{
  preciceTrace2("readVectorData()", toDataID, valueIndex);
  preciceCheck(valueIndex >= -1, "readData(vector)", "Invalid value index ( "
               << valueIndex << " )when reading vector data!");
  if (_clientMode){
    _requestManager->requestReadVectorData(toDataID, valueIndex, value);
  }
  else {
    preciceCheck(_accessor->isDataUsed(toDataID), "readVectorData()",
                     "You try to read from data that is not defined for " << _accessor->getName());
    DataContext& context = _accessor->dataContext(toDataID);
    assertion(context.fromData.use_count() > 0);
    utils::DynVector& values = context.toData->values();
    assertion1 (valueIndex >= 0, valueIndex);
    int offset = valueIndex * _dimensions;
    for (int dim=0; dim < _dimensions; dim++){
      value[dim] = values[offset + dim];
    }

  }
# ifdef Debug
  if (_dimensions == 2) preciceDebug("read value = " << tarch::la::wrap<2>(value));
  if (_dimensions == 3) preciceDebug("read value = " << tarch::la::wrap<3>(value));
# endif
}

void SolverInterfaceImpl:: readBlockScalarData
(
  int     toDataID,
  int     size,
  int*    valueIndices,
  double* values )
{
  preciceTrace2("readBlockScalarData()", toDataID, size);
  assertion(valueIndices != NULL);
  assertion(values != NULL);
  if (_clientMode){
    _requestManager->requestReadBlockScalarData(toDataID, size, valueIndices, values);
  }
  else {
    preciceCheck(_accessor->isDataUsed(toDataID), "readBlockScalarData()",
                     "You try to read from data that is not defined for " << _accessor->getName());
    DataContext& context = _accessor->dataContext(toDataID);
    assertion(context.fromData.get() != NULL);
    utils::DynVector& valuesInternal = context.toData->values();
    for (int i=0; i < size; i++){
      assertion2(valueIndices[i] < valuesInternal.size(),
               valueIndices[i], valuesInternal.size());
      values[i] = valuesInternal[valueIndices[i]];
    }
  }
}

void SolverInterfaceImpl:: readScalarData
(
  int     toDataID,
  int     valueIndex,
  double& value )
{
  preciceTrace3("readScalarData()", toDataID, valueIndex, value);
  preciceCheck(valueIndex >= -1, "readData(vector)", "Invalid value index ( "
               << valueIndex << " )when reading vector data!");
  if (_clientMode){
    _requestManager->requestReadScalarData(toDataID, valueIndex, value);
  }
  else {
    preciceCheck(_accessor->isDataUsed(toDataID), "readScalarData()",
                     "You try to read from data that is not defined for " << _accessor->getName());
    DataContext& context = _accessor->dataContext(toDataID);
    assertion(context.fromData.use_count() > 0);
    utils::DynVector& values = context.toData->values();
    value = values[valueIndex];

  }
  preciceDebug("Read value = " << value);
}

void SolverInterfaceImpl:: exportMesh
(
  const std::string& filenameSuffix,
  int                exportType )
{
  preciceTrace2 ( "exportMesh()", filenameSuffix, exportType );
  if ( _clientMode ){
    _requestManager->requestExportMesh ( filenameSuffix, exportType );
    return;
  }
  // Export meshes
  //const ExportContext& context = _accessor->exportContext();
  for (const io::ExportContext& context : _accessor->exportContexts()) {
    preciceDebug ( "Export type = " << exportType );
    bool exportAll = exportType == constants::exportAll();
    bool exportThis = context.exporter->getType() == exportType;
    if ( exportAll || exportThis ){
      for (MeshContext* meshContext : _accessor->usedMeshContexts()) {
        std::string name = meshContext->mesh->getName() + "-" + filenameSuffix;
        std::string filename = context.location + name;
        preciceDebug ( "Exporting mesh to file \"" << filename << "\"" );
        context.exporter->doExport ( filename, *(meshContext->mesh) );
      }
    }
    // Export spacetrees
    if (context.exportSpacetree){
      for ( MeshContext* meshContext : _accessor->usedMeshContexts()) {
        std::string name = meshContext->mesh->getName() + "-" + filenameSuffix;
        std::string filename = context.location + name + ".spacetree";
        if ( meshContext->spacetree.get() != NULL ) {
          spacetree::ExportSpacetree exportSpacetree(filename);
          exportSpacetree.doExport ( *(meshContext->spacetree) );
        }
      }
    }
  }
  // Export neighbors
  //if ( context.plotNeighbors ) {
  //  _exportVTKNeighbors.exportNeighbors ( filenameSuffix + ".neighbors" );
  //}
}


MeshHandle SolverInterfaceImpl:: getMeshHandle
(
  const std::string& meshName )
{
  preciceTrace1("getMeshHandle()", meshName);
  assertion(not _clientMode);
  for (MeshContext* context : _accessor->usedMeshContexts()){
    if (context->mesh->getName() == meshName){
      return MeshHandle(context->mesh->content());
    }
  }
  preciceError("getMeshHandle()", "Participant \"" << _accessorName
               << "\" does not use mesh \"" << meshName << "\"!");
}

void SolverInterfaceImpl:: runServer()
{
  assertion(_serverMode);
  initializeClientServerCommunication();
  _requestManager->handleRequests();
}

void SolverInterfaceImpl:: configureM2Ns
(
  const m2n::PtrM2NConfiguration& config )
{
  preciceTrace("configureM2Ns()");
  typedef m2n::M2NConfiguration::M2NTuple M2NTuple;
  for (M2NTuple m2nTuple : config->m2ns()) {
    std::string comPartner("");
    bool isRequesting = false;
    if (boost::get<1>(m2nTuple) == _accessorName){
      comPartner = boost::get<2>(m2nTuple);
      isRequesting = true;
    }
    else if (boost::get<2>(m2nTuple) == _accessorName){
      comPartner = boost::get<1>(m2nTuple);
    }
    if (not comPartner.empty()){
      for (const impl::PtrParticipant& participant : _participants) {
        if (participant->getName() == comPartner){
          if (participant->useServer()){
            comPartner += "Server";
          }
          assertion1(not utils::contained(comPartner, _m2ns), comPartner);
          assertion(boost::get<0>(m2nTuple).use_count() > 0);
          M2NWrap m2nWrap;
          m2nWrap.m2n = boost::get<0>(m2nTuple);
          m2nWrap.isRequesting = isRequesting;
          _m2ns[comPartner] = m2nWrap;
        }
      }
    }
  }
}

void SolverInterfaceImpl:: configureSolverGeometries
(
  const m2n::PtrM2NConfiguration& m2nConfig )
{
  preciceTrace ( "configureSolverGeometries()" );
  for (MeshContext* context : _accessor->usedMeshContexts()) {
    if ( context->provideMesh ) { // Accessor provides geometry
      preciceCheck ( context->receiveMeshFrom.empty(), "configureSolverGeometries()",
                     "Participant \"" << _accessorName << "\" cannot provide "
                     << "and receive mesh " << context->mesh->getName() << "!" );
      preciceCheck ( context->geometry.use_count() == 0, "configureSolverGeometries()",
                           "Participant \"" << _accessorName << "\" cannot provide "
                           << "the geometry of mesh \"" << context->mesh->getName()
                           << " in addition to a defined geometry!" );

      bool addedReceiver = false;
      geometry::CommunicatedGeometry* comGeo = NULL;
      for (PtrParticipant receiver : _participants ) {
        for (MeshContext* receiverContext : receiver->usedMeshContexts()) {
          bool doesReceive = receiverContext->receiveMeshFrom == _accessorName;
          doesReceive &= receiverContext->mesh->getName() == context->mesh->getName();
          if ( doesReceive ){
            preciceDebug ( "   ... receiver " << receiver );
            utils::DynVector offset ( _dimensions, 0.0 );
            std::string provider ( _accessorName );

            if(!addedReceiver){
              comGeo = new geometry::CommunicatedGeometry ( offset, provider, provider,_dimensions);
              context->geometry = geometry::PtrGeometry ( comGeo );
            }
            else{
              preciceDebug ( "Further receiver added.");
            }

            // meshRequirement has to be copied from "from" to provide", since
            // mapping are only defined at "provide"
            if(receiverContext->meshRequirement > context->meshRequirement){
              context->meshRequirement = receiverContext->meshRequirement;
            }

            m2n::PtrM2N m2n =
                m2nConfig->getM2N( receiver->getName(), provider );
            comGeo->addReceiver ( receiver->getName(), m2n );
            m2n->createDistributedCommunication(context->mesh);

            addedReceiver = true;
          }
        }
      }
      if(!addedReceiver){
        preciceDebug ( "No receiver found, create SolverGeometry");
        utils::DynVector offset ( _dimensions, 0.0 );
        context->geometry = geometry::PtrGeometry (
                        new geometry::SolverGeometry ( offset) );
      }

      assertion(context->geometry.use_count() > 0);

    }
    else if ( not context->receiveMeshFrom.empty()) { // Accessor receives geometry
      preciceCheck ( not context->provideMesh, "configureSolverGeometries()",
                     "Participant \"" << _accessorName << "\" cannot provide "
                     << "and receive mesh " << context->mesh->getName() << "!" );
      utils::DynVector offset ( _dimensions, 0.0 );
      std::string receiver ( _accessorName );
      std::string provider ( context->receiveMeshFrom );
      preciceDebug ( "Receiving mesh from " << provider );
      geometry::CommunicatedGeometry * comGeo =
          new geometry::CommunicatedGeometry ( offset, receiver, provider, _dimensions );
      comGeo->setSafetyFactor(context->safetyFactor);
      m2n::PtrM2N m2n = m2nConfig->getM2N ( receiver, provider );
      comGeo->addReceiver ( receiver, m2n );
      m2n->createDistributedCommunication(context->mesh);
      preciceCheck ( context->geometry.use_count() == 0, "configureSolverGeometries()",
                     "Participant \"" << _accessorName << "\" cannot receive "
                     << "the geometry of mesh \"" << context->mesh->getName()
                     << " in addition to a defined geometry!" );
      if(utils::MasterSlave::_slaveMode || utils::MasterSlave::_masterMode){
        comGeo->setBoundingFromMapping(context->fromMappingContext.mapping);
        comGeo->setBoundingToMapping(context->toMappingContext.mapping);
      }
      context->geometry = geometry::PtrGeometry ( comGeo );
    }
  }
}

void SolverInterfaceImpl:: createMeshContext
(
  MeshContext& meshContext )
{
  preciceTrace1("createMeshContext()", meshContext.mesh->getName());
  assertion ( not _clientMode );
  using boost::get;
  mesh::PtrMesh mesh = meshContext.mesh;
  geometry::PtrGeometry geometry = meshContext.geometry;
  assertion(mesh.use_count() > 0);
  std::string meshName(mesh->getName());
  if (_restartMode){
    std::string fileName("precice_checkpoint_" + _accessorName + "_" + meshName);
    geometry::ImportGeometry* importGeo = new geometry::ImportGeometry (
        utils::DynVector(_dimensions, 0.0), fileName,
        geometry::ImportGeometry::VRML_1_FILE, true, not meshContext.provideMesh);
    geometry = geometry::PtrGeometry ( importGeo );
  }
  else if ( (not _geometryMode) && (geometry.use_count() > 0) ){
    utils::DynVector offset(geometry->getOffset());
    offset += meshContext.localOffset;
    preciceDebug("Adding local offset = " << meshContext.localOffset
                 << " to mesh " << mesh->getName());
    geometry->setOffset(offset);
  }

  assertion(not (_geometryMode && (geometry.use_count() == 0)));
  if (geometry.use_count() > 0){
    geometry->create(*mesh);
    preciceDebug("Created geometry \"" << meshName
                 << "\" with # vertices = " << mesh->vertices().size());
  }

  // Create spacetree for the geometry, if configured so
  if (meshContext.spacetree.use_count() > 0){
    preciceCheck(_geometryMode, "createMeshContext()",
                 "Creating spacetree in coupling mode!");
    meshContext.spacetree->addMesh(mesh);
  }
}

void SolverInterfaceImpl:: mapWrittenData()
{
  preciceTrace("mapWrittenData()");
  using namespace mapping;
  MappingConfiguration::Timing timing;
  // Compute mappings
  for (impl::MappingContext& context : _accessor->writeMappingContexts()) {
    timing = context.timing;
    bool rightTime = timing == MappingConfiguration::ON_ADVANCE;
    rightTime |= timing == MappingConfiguration::INITIAL;
    bool hasComputed = context.mapping->hasComputedMapping();
    bool isNotEmpty = not _accessor->meshContext(context.fromMeshID).mesh->vertices().empty();
    if (rightTime && not hasComputed && isNotEmpty){
      preciceDebug("Compute write mapping from mesh \""
          << _accessor->meshContext(context.fromMeshID).mesh->getName()
          << "\" to mesh \""
          << _accessor->meshContext(context.toMeshID).mesh->getName()
          << "\".");

      context.mapping->computeMapping();
    }
  }

  // Map data
  for (impl::DataContext& context : _accessor->writeDataContexts()) {
    timing = context.mappingContext.timing;
    bool hasMapping = context.mappingContext.mapping.get() != NULL;
    bool rightTime = timing == MappingConfiguration::ON_ADVANCE;
    rightTime |= timing == MappingConfiguration::INITIAL;
    bool hasMapped = context.mappingContext.hasMappedData;
    bool isNotEmpty = context.fromData->values().size()>0;
    if (hasMapping && rightTime && (not hasMapped) && isNotEmpty){
      int inDataID = context.fromData->getID();
      int outDataID = context.toData->getID();
      preciceDebug("Map data \"" << context.fromData->getName()
                   << "\" from mesh \"" << context.mesh->getName() << "\"");
      assign(context.toData->values()) = 0.0;
      preciceDebug("Map from dataID " << inDataID << " to dataID: " << outDataID);
      context.mappingContext.mapping->map(inDataID, outDataID);
#     ifdef Debug
      int max = context.fromData->values().size();
      std::ostringstream stream;
      for (int i=0; (i < max) && (i < 10); i++){
        stream << context.toData->values()[i] << " ";
      }
      preciceDebug("First mapped values = " << stream.str() );
#     endif
    }
  }

  // Clear non-stationary, non-incremental mappings
  for (impl::MappingContext& context : _accessor->writeMappingContexts()) {
    bool isStationary = context.timing
                        == MappingConfiguration::INITIAL;
    if (not isStationary){
        context.mapping->clear();
    }
    context.hasMappedData = false;
  }
}

void SolverInterfaceImpl:: mapReadData()
{
  preciceTrace("mapReadData()");
  mapping::MappingConfiguration::Timing timing;
  // Compute mappings
  for (impl::MappingContext& context : _accessor->readMappingContexts()) {
  	timing = context.timing;
  	bool mapNow = timing == mapping::MappingConfiguration::ON_ADVANCE;
    mapNow |= timing == mapping::MappingConfiguration::INITIAL;
  	bool hasComputed = context.mapping->hasComputedMapping();
  	bool isNotEmpty = not _accessor->meshContext(context.toMeshID).mesh->vertices().empty();
  	if (mapNow && not hasComputed && isNotEmpty){
  	  preciceDebug("Compute read mapping from mesh \""
  			  << _accessor->meshContext(context.fromMeshID).mesh->getName()
  			  << "\" to mesh \""
  			  << _accessor->meshContext(context.toMeshID).mesh->getName()
  			  << "\".");

  	  context.mapping->computeMapping();
  	}
  }

  // Map data
  for (impl::DataContext& context : _accessor->readDataContexts()) {
    timing = context.mappingContext.timing;
    bool mapNow = timing == mapping::MappingConfiguration::ON_ADVANCE;
    mapNow |= timing == mapping::MappingConfiguration::INITIAL;
    bool hasMapping = context.mappingContext.mapping.get() != NULL;
    bool hasMapped = context.mappingContext.hasMappedData;
    bool isNotEmpty = context.toData->values().size()>0;
    if (mapNow && hasMapping && (not hasMapped) && isNotEmpty){
      int inDataID = context.fromData->getID();
      int outDataID = context.toData->getID();
      assign(context.toData->values()) = 0.0;
      preciceDebug("Map read data \"" << context.fromData->getName()
                   << "\" to mesh \"" << context.mesh->getName() << "\"");
      context.mappingContext.mapping->map(inDataID, outDataID);
#     ifdef Debug
      int max = context.toData->values().size();
      std::ostringstream stream;
      for (int i=0; (i < max) && (i < 10); i++){
        stream << context.toData->values()[i] << " ";
      }
      preciceDebug("First mapped values = " << stream.str());
#     endif
    }
  }

  // Clear non-initial, non-incremental mappings
  for (impl::MappingContext& context : _accessor->readMappingContexts()) {
    bool isStationary = context.timing
              == mapping::MappingConfiguration::INITIAL;
    if (not isStationary){
      context.mapping->clear();
    }
    context.hasMappedData = false;
  }
}

void SolverInterfaceImpl:: performDataActions
(
  const std::set<action::Action::Timing>& timings,
  double                 time,
  double                 dt,
  double                 partFullDt,
  double                 fullDt )
{
  preciceTrace("performDataActions()");
  assertion(not _clientMode);
  for (action::PtrAction& action : _accessor->actions()) {
    if (timings.find(action->getTiming()) != timings.end()){
      action->performAction(time, dt, partFullDt, fullDt);
    }
  }
}

void SolverInterfaceImpl:: handleExports()
{
  preciceTrace("handleExports()");
  assertion(not _clientMode);
  //timesteps was already incremented before
  int timesteps = _couplingScheme->getTimesteps()-1;

  if(not utils::MasterSlave::_slaveMode){ //TODO  not yet supported
    for (const io::ExportContext& context : _accessor->exportContexts()) {
      if (_couplingScheme->isCouplingTimestepComplete() || context.everyIteration){
        if (context.timestepInterval != -1){
          if (timesteps % context.timestepInterval == 0){
            if (context.everyIteration){
              std::ostringstream everySuffix;
              everySuffix << _accessorName << ".it" << _numberAdvanceCalls;
              exportMesh(everySuffix.str());
            }
            std::ostringstream suffix;
            suffix << _accessorName << ".dt" << _couplingScheme->getTimesteps()-1;
            exportMesh(suffix.str());
            if (context.triggerSolverPlot){
              _couplingScheme->requireAction(constants::actionPlotOutput());
            }
          }
        }
      }
    }
  }

  if (_couplingScheme->isCouplingTimestepComplete()){
    // Export watch point data
    for (PtrWatchPoint watchPoint : _accessor->watchPoints()) {
      watchPoint->exportPointData(_couplingScheme->getTime());
    }

    if(not utils::MasterSlave::_slaveMode){ //TODO not yet supported
      // Checkpointing
      int checkpointingInterval = _couplingScheme->getCheckpointTimestepInterval();
      preciceCheck(not  (utils::MasterSlave::_masterMode && checkpointingInterval!=-1) ,
                    "handleExports()","Checkpointing for a Master is not yet supported");
      if ((checkpointingInterval != -1) && (timesteps % checkpointingInterval == 0)){
        preciceDebug("Set require checkpoint");
        _couplingScheme->requireAction(constants::actionWriteSimulationCheckpoint());
        for (const MeshContext* meshContext : _accessor->usedMeshContexts()) {
          io::ExportVRML exportVRML(false);
          std::string filename("precice_checkpoint_" + _accessorName
                               + "_" + meshContext->mesh->getName());
          exportVRML.doExportCheckpoint(filename, *(meshContext->mesh));
        }
        io::SimulationStateIO exportState(_checkpointFileName + "_simstate.txt");

        exportState.writeState(_couplingScheme->getTime(),_couplingScheme->getTimesteps(), _numberAdvanceCalls);
        //io::TXTWriter exportCouplingSchemeState(_checkpointFileName + "_cplscheme.txt");
        _couplingScheme->exportState(_checkpointFileName);
      }
    }
  }
}

void SolverInterfaceImpl:: resetWrittenData()
{
  preciceTrace("resetWrittenData()");
  for (DataContext& context : _accessor->writeDataContexts()) {
    assign(context.fromData->values()) = 0.0;
    if (context.toData != context.fromData){
      assign(context.toData->values()) = 0.0;
    }
  }
//  if ( _accessor->exportContext().plotNeighbors ){
//    _exportVTKNeighbors.resetElements ();
//  }
}

//void SolverInterfaceImpl:: resetDataIndices()
//{
//  preciceTrace ( "resetDataIndices()" );
//  foreach ( DataContext & context, _accessor->writeDataContexts() ){
//    context.indexCursor = 0;
//  }
//  foreach ( DataContext & context, _accessor->readDataContexts() ){
//    context.indexCursor = 0;
//  }
//}

PtrParticipant SolverInterfaceImpl:: determineAccessingParticipant
(
   const config::SolverInterfaceConfiguration& config )
{
  config::PtrParticipantConfiguration partConfig =
      config.getParticipantConfiguration ();
  for (const PtrParticipant& participant : partConfig->getParticipants()) {
    if ( participant->getName() == _accessorName ) {
      return participant;
    }
  }
  preciceError ( "determineAccessingParticipant()",
                 "Accessing participant \"" << _accessorName << "\" is not defined"
                 << " in configuration!" );
}

void SolverInterfaceImpl:: selectInquiryMeshIDs
(
  const std::set<int>& meshIDs,
  std::vector<int>&    markedMeshContexts ) const
{
  preciceTrace1("selectInquiryMeshIDs()", meshIDs.size());
  assertion2(markedMeshContexts.size() == _accessor->usedMeshContexts().size(),
             markedMeshContexts.size(), _accessor->usedMeshContexts().size());

  if (meshIDs.empty()){ // All mesh IDs are used in inquiry
    for (int i=0; i < (int)markedMeshContexts.size(); i++){
      const MeshContext* context = _accessor->usedMeshContexts()[i];
      if (context->spacetree.get() == NULL){
        markedMeshContexts[i] = markedQueryDirectly();
      }
      else if (context->mesh->getID() == context->spacetree->meshes().front()->getID()){
        markedMeshContexts[i] = markedQuerySpacetree();
      }
      else {
        markedMeshContexts[i] = markedSkip();
      }
    }
  }
  else {
    for (int i=0; i < (int)markedMeshContexts.size(); i++){
      const MeshContext* context = _accessor->usedMeshContexts()[i];
      if (utils::contained(context->mesh->getID(), meshIDs)){
        if (context->spacetree.get() == NULL){
          markedMeshContexts[i] = markedQueryDirectly();
        }
        else {
          bool allSpacetreeMeshesAreInquired = true;
          for (const mesh::PtrMesh& mesh : context->spacetree->meshes()) {
            if (not utils::contained(mesh->getID(), meshIDs)){
              allSpacetreeMeshesAreInquired = false;
              break;
            }
          }
          if (allSpacetreeMeshesAreInquired){
            bool isFirst = context->mesh->getID()
                           == context->spacetree->meshes().front()->getID();
            if (isFirst){
              markedMeshContexts[i] = markedQuerySpacetree();
            }
            else {
              // Not selected, since already covered by query of first spacetree
              // mesh.
              markedMeshContexts[i] = markedSkip();
            }
          }
          else {
            markedMeshContexts[i] = markedQueryDirectly();
          }
        }
      }
      else {
        markedMeshContexts[i] = markedSkip();
      }
    }
  }
}

void SolverInterfaceImpl:: initializeClientServerCommunication()
{
  preciceTrace ( "initializeClientServerCom.()" );
  com::PtrCommunication com = _accessor->getClientServerCommunication();
  assertion(com.get() != NULL);
  if ( _serverMode ){
    preciceInfo ( "initializeClientServerCom.()", "Setting up communication to client" );
    com->acceptConnection ( _accessorName + "Server", _accessorName,
                            _accessorProcessRank, _accessorCommunicatorSize );
  }
  else {
    if(_accessorProcessRank==0){
      preciceInfo ( "initializeClientServerCom.()", "Setting up communication to server" );
    }
    com->requestConnection( _accessorName + "Server", _accessorName,
                            _accessorProcessRank, _accessorCommunicatorSize );
  }
}

void SolverInterfaceImpl:: initializeMasterSlaveCommunication()
{
  preciceTrace ( "initializeMasterSlaveCom.()" );
  com::PtrCommunication com = _accessor->getMasterSlaveCommunication();
  assertion(com.get() != NULL);
  utils::MasterSlave::_communication = com;
  //slaves create new communicator with ranks 0 to size-2
  //therefore, the master uses a rankOffset and the slaves have to call request
  // with that offset
  int rankOffset = 1;
  if ( utils::MasterSlave::_masterMode ){
    preciceInfo ( "initializeMasterSlaveCom.()", "Setting up communication to slaves" );
    com->acceptConnection ( _accessorName + "Master", _accessorName,
                            _accessorProcessRank, 1);
    com->setRankOffset(rankOffset);
  }
  else {
    assertion(utils::MasterSlave::_slaveMode);
    com->requestConnection( _accessorName + "Master", _accessorName,
                            _accessorProcessRank-rankOffset, _accessorCommunicatorSize-rankOffset );
  }
}

void SolverInterfaceImpl:: syncTimestep(double computedTimestepLength)
{
  assertion(utils::MasterSlave::_masterMode || utils::MasterSlave::_slaveMode);
  com::PtrCommunication com = _accessor->getMasterSlaveCommunication();
  if(utils::MasterSlave::_slaveMode){
    com->send(computedTimestepLength, 0);
  }
  else if(utils::MasterSlave::_masterMode){
    for(int rankSlave = 1; rankSlave < _accessorCommunicatorSize; rankSlave++){
      double dt;
      com->receive(dt, rankSlave);
      preciceCheck(tarch::la::equals(dt, computedTimestepLength), "advance()",
                 "Ambiguous timestep length when calling request advance from "
                 << "several processes!");
    }
  }
}


}} // namespace precice, impl<|MERGE_RESOLUTION|>--- conflicted
+++ resolved
@@ -194,9 +194,7 @@
     preciceInfo("configure()", "[PRECICE] Run in server mode");
   }
   if (_clientMode){
-    if(_accessorProcessRank==0){
-      preciceInfo("configure()", "[PRECICE] Run in client mode");
-    }
+    preciceInfo("configure()", "[PRECICE] Run in client mode");
   }
 
   if (_geometryMode){
@@ -521,39 +519,9 @@
         }
       }
     }
-<<<<<<< HEAD
-    // Apply some final ping-pong to synch solver that run e.g. with a uni-directional coupling only
-    // afterwards close connections
-    typedef std::map<std::string,Communication>::iterator PairIter;
-    std::string ping = "ping";
-    std::string pong = "pong";
-    foriter ( PairIter, iter, _communications ){
-      if(iter->second.isRequesting){
-        iter->second.communication->startSendPackage(0);
-        iter->second.communication->sendMaster(ping,0);
-        iter->second.communication->finishSendPackage();
-        std::string receive = "init";
-        iter->second.communication->startReceivePackage(0);
-        iter->second.communication->receiveMaster(receive,0);
-        iter->second.communication->finishReceivePackage();
-        assertion(receive==pong);
-      }
-      else{
-        std::string receive = "init";
-        iter->second.communication->startReceivePackage(0);
-        iter->second.communication->receiveMaster(receive,0);
-        iter->second.communication->finishReceivePackage();
-        assertion(receive==ping);
-        iter->second.communication->startSendPackage(0);
-        iter->second.communication->sendMaster(pong,0);
-        iter->second.communication->finishSendPackage();
-      }
-      iter->second.communication->closeConnection();
-=======
     typedef std::map<std::string,M2NWrap>::iterator PairIter;
     foriter ( PairIter, iter, _m2ns ){
       iter->second.m2n->closeConnection();
->>>>>>> 61e6c97f
     }
   }
   if(utils::MasterSlave::_slaveMode || utils::MasterSlave::_masterMode){
@@ -2346,9 +2314,7 @@
                             _accessorProcessRank, _accessorCommunicatorSize );
   }
   else {
-    if(_accessorProcessRank==0){
-      preciceInfo ( "initializeClientServerCom.()", "Setting up communication to server" );
-    }
+    preciceInfo ( "initializeClientServerCom.()", "Setting up communication to server" );
     com->requestConnection( _accessorName + "Server", _accessorName,
                             _accessorProcessRank, _accessorCommunicatorSize );
   }
