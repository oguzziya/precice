--- conflicted
+++ resolved
@@ -1872,12 +1872,8 @@
   }
 }
 
-<<<<<<< HEAD
 // Cannot repartition with triangles, extended filtering fixes the problem
 BOOST_AUTO_TEST_CASE(ScaledConsistentMappingCase7)
-=======
-BOOST_AUTO_TEST_CASE(ScaledConsistentMappingCase6)
->>>>>>> 24f612ab
 {
   PRECICE_TEST("SolverOne"_on(1_rank), "SolverTwo"_on(3_ranks));
   std::string configFilename = _pathToTests + "mapping-scaled-consistent-onB.xml";
@@ -1990,11 +1986,7 @@
       BOOST_TEST(!cplInterface.isCouplingOngoing(), "Receiving participant should have to advance once!");
       cplInterface.finalize();
 
-<<<<<<< HEAD
     } else if (context.isRank(1)) {
-=======
-    } else {
->>>>>>> 24f612ab
       int vB = cplInterface.setMeshVertex(meshID, coordTwoB.data());
       int vE = cplInterface.setMeshVertex(meshID, coordTwoE.data());
       int vF = cplInterface.setMeshVertex(meshID, coordTwoF.data());
